<<<<<<< HEAD
OCAMLWARN=-w -8
=======
OCAMLWARN=-w -8 -warn-error +a-3
COQ_VERSION=$(word 1, $(shell coqc -print-version))

ifeq ($(shell expr $(COQ_VERSION) \>= "8.16"), 1)
CAMLPKGS+= -package coq-core.plugins.extraction
endif
>>>>>>> 53a7ac0b
<|MERGE_RESOLUTION|>--- conflicted
+++ resolved
@@ -1,10 +1,6 @@
-<<<<<<< HEAD
-OCAMLWARN=-w -8
-=======
 OCAMLWARN=-w -8 -warn-error +a-3
 COQ_VERSION=$(word 1, $(shell coqc -print-version))
 
 ifeq ($(shell expr $(COQ_VERSION) \>= "8.16"), 1)
 CAMLPKGS+= -package coq-core.plugins.extraction
-endif
->>>>>>> 53a7ac0b
+endif