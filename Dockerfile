--- conflicted
+++ resolved
@@ -1,8 +1,4 @@
-<<<<<<< HEAD
 FROM coqorg/coq:dev
-=======
-FROM coqorg/coq:8.9
->>>>>>> 34a63b6a
 COPY --chown=coq . QuickChick
 ENV OPAMYES true
 RUN opam update && opam pin add QuickChick