--- conflicted
+++ resolved
@@ -1,14 +1,4 @@
-<<<<<<< HEAD
-FROM ysli/coq:dev
-ENV QC_VERSION dev
-RUN . ~/.profile \
- && opam repo add coq-released https://coq.inria.fr/opam/released \
- && opam repo add coq-extra-dev https://coq.inria.fr/opam/extra-dev \
- && git clone --depth 1 -b $QC_VERSION https://github.com/QuickChick/QuickChick \
- && opam pin add QuickChick
-=======
-FROM coqorg/coq:8.8.2
+FROM coqorg/coq:dev
 COPY --chown=coq . QuickChick
 ENV OPAMYES true
-RUN opam pin add QuickChick
->>>>>>> 8d47a890
+RUN opam pin add QuickChick