# Changelog
All notable changes to this project will be documented in this file.

The format is based on [Keep a Changelog](http://keepachangelog.com/en/1.0.0/)
and this project adheres to [Semantic Versioning](http://semver.org/spec/v2.0.0.html).

## [Unreleased]
<<<<<<< HEAD
=======

## [1.3.1] - 2020-04-06
>>>>>>> 120e155c
### Changed
- Add `-cflags -w -3` to `ocamlbuild` for running extracted code.
  This silences the warning from using the deprecated `Pervasives` functions
  until it's fixed by Coq (Issue #11359).
- Rename `src/unify.ml` to `src/unifyQC.ml` to avoid clashing with the
  Coq module of the same name.

### Removed
- Remove our own reliance on `Pervasives`.
  This will enforce OCaml >= 4.07 going forward,
  but it's marked for deprecation anyways.

### Fixed
- Declare all scopes before using them.
- Fix most remaining warnings during compilation.
- Fix compatibility with ExtLib monad notations.

## [1.3.0] - 2020-03-19
### Added
- Support Coq 8.11.

### Removed
- No longer support Coq 8.10.

<<<<<<< HEAD
=======
## [1.2.1] - 2020-04-09
Backport some fixes in [1.3.1] to Coq 8.10.
These changes are not included in [1.3.0].
### Fixed
- Fix most remaining warnings during compilation.
- Fix compatibility with ExtLib monad notations.

>>>>>>> 120e155c
## [1.2.0] - 2020-01-30
### Added
- Support Coq 8.10.

### Removed
- No longer support Coq 8.9.

### Fixed
- `div`, `divn`, and `modn` no longer throw `Division_by_zero` exceptions.

## [1.1.0] - 2019-04-19
### Added
- Support Coq 8.9.

### Removed
- No longer support Coq 8.8.

### Fixed
- Examples use new generator combinators.
- Determine C source files with `*.c` rather than `*c`.
- Derive instances properly regardless of interpretation scope.

### Deprecated
- `-exclude` option in `quickChickTool` is deprecated. Use `-include` instead.

## [1.0.2] - 2018-08-22
### Added
- Functor and Applicative instances for generators.
- Decidable equivalence between `unit`s.
- `-N` option to modify max success in `quickChickTool`.
- Collect labels for discarded tests.
- `quickChickTool` takes Python and Solidity files.

### Changed
- Rename `BasicInterface` to `QuickChickInterface`.
- Rename `Eq` to `Dec_Eq`.
- Separate generator interface from implementation.

### Deprecated
- `elements`  is deprecated in favor of `elems_`.
- `oneof`     is deprecated in favor of `oneOf_`.
- `frequency` is deprecated in favor of `freq_`.

### Fixed
- Show lists with elements separated by `;` rather than `,`.

## [1.0.1] - 2018-06-13
### Added
- Support Coq 8.8
- `-include` option for `quickChickTool`.
- Highlighted success message for `quickChickTool`.
- Checker combinator `whenFail'`.
- Tagged mutants.
- Line number information of mutants.

### Fixed
- OPAM dependencies.

### Removed
- No longer support Coq 8.7

## [1.0.0] - 2018-04-06
### Added
- OPAM package `coq-quickchick` on [coq-released](https://coq.inria.fr/opam/www/).

[Unreleased]: https://github.com/QuickChick/QuickChick/compare/v1.3.1...8.11
[1.3.1]: https://github.com/QuickChick/QuickChick/compare/v1.3.0...v1.3.1
[1.3.0]: https://github.com/QuickChick/QuickChick/compare/v1.2.1...v1.3.0
[1.2.1]: https://github.com/QuickChick/QuickChick/compare/v1.2.0...v1.2.1
[1.2.0]: https://github.com/QuickChick/QuickChick/compare/v1.1.0...v1.2.0
[1.1.0]: https://github.com/QuickChick/QuickChick/compare/v1.0.2...v1.1.0
[1.0.2]: https://github.com/QuickChick/QuickChick/compare/v1.0.1...v1.0.2
[1.0.1]: https://github.com/QuickChick/QuickChick/compare/v1.0.0...v1.0.1
[1.0.0]: https://github.com/QuickChick/QuickChick/compare/itp-2015-final...v1.0.0<|MERGE_RESOLUTION|>--- conflicted
+++ resolved
@@ -5,11 +5,8 @@
 and this project adheres to [Semantic Versioning](http://semver.org/spec/v2.0.0.html).
 
 ## [Unreleased]
-<<<<<<< HEAD
-=======
 
 ## [1.3.1] - 2020-04-06
->>>>>>> 120e155c
 ### Changed
 - Add `-cflags -w -3` to `ocamlbuild` for running extracted code.
   This silences the warning from using the deprecated `Pervasives` functions
@@ -34,8 +31,6 @@
 ### Removed
 - No longer support Coq 8.10.
 
-<<<<<<< HEAD
-=======
 ## [1.2.1] - 2020-04-09
 Backport some fixes in [1.3.1] to Coq 8.10.
 These changes are not included in [1.3.0].
@@ -43,7 +38,6 @@
 - Fix most remaining warnings during compilation.
 - Fix compatibility with ExtLib monad notations.
 
->>>>>>> 120e155c
 ## [1.2.0] - 2020-01-30
 ### Added
 - Support Coq 8.10.
