sudo: required
language: ocaml
cache:
  apt: true
  directories:
  - $HOME/.opam
  - $HOME/Library/Caches/Homebrew
<<<<<<< HEAD
  timeout: 1000
=======
>>>>>>> f5b2a46f
env:
  global:
  - NJOBS=2
  - OPAMVERBOSE=1
  - OPAMYES=true
  - OPAMKEEPBUILDDIR=true
  matrix:
  - OCAML_VERSION=4.04
  - OCAML_VERSION=4.07
matrix:
  fast_finish: true
  allow_failures:
    - os: osx
os:
    - linux
    - osx

before_install:
    curl -L https://raw.githubusercontent.com/ocaml/ocaml-ci-scripts/master/.travis-ocaml.sh | sh

install:
- eval $(opam config env)
- opam config var root
- opam repo add coq-released https://coq.inria.fr/opam/released || true
<<<<<<< HEAD
=======
- opam update
>>>>>>> f5b2a46f
- opam upgrade
- opam list
- ocamlc -v

script:
- set -e
- echo 'Building QuickChick...';
<<<<<<< HEAD
  echo -en 'travis_fold:start:QuickChick.build';
  opam update;
  opam pin add . ;
  opam install coq-quickchick;
  echo -en 'travis_fold:end:QuickChick.build'
- echo 'Unit testing...';
  echo -en 'travis_fold:start:QuickChick.test.unit';
  make -C test;
  echo -en 'travis_fold:end:QuickChick.test.unit'
=======
  echo -e 'travis_fold:start:QuickChick.build';
  opam install .;
  echo -e 'travis_fold:end:QuickChick.build'
>>>>>>> f5b2a46f
- echo 'Testing IFC...';
  echo -e 'travis_fold:start:QuickChick.test.ifc-basic';
  make -C examples/ifc-basic;
  echo -e 'travis_fold:end:QuickChick.test.ifc-basic'
- echo 'Testing Red-black tree...';
  echo -e 'travis_fold:start:QuickChick.test.RedBlack';
  make -C examples/RedBlack;
  echo -e 'travis_fold:end:QuickChick.test.RedBlack'
- echo 'Testing STLC...';
  echo -e 'travis_fold:start:QuickChick.test.stlc';
  make -C examples/stlc;
  echo -e 'travis_fold:end:QuickChick.test.stlc'
- echo 'Testing Multifile Mutation...';
  echo -e 'travis_fold:start:QuickChick.test.multifile-mutation';
  make -C examples/multifile-mutation test;
  echo -e 'travis_fold:end:QuickChick.test.multifile-mutation'
- echo 'Testing C Mutation...';
  echo -e 'travis_fold:start:QuickChick.test.c-mutation';
  make -C examples/c-mutation test;
<<<<<<< HEAD
  echo -en 'travis_fold:end:QuickChick.test.c-mutation'
- echo 'Testing -N option...';
  echo -en 'travis_fold:start:QuickChick.test.less';
  make -C examples/c-mutation lesstest;
  echo -en 'travis_fold:end:QuickChick.test.less'
- echo 'Testing Python I/O...';
  echo -en 'travis_fold:start:QuickChick.test.python-io';
  make -C examples/python-io lesstest;
  echo -en 'travis_fold:end:QuickChick.test.python-io'
- echo 'Removing QuickChick...';
  echo -en 'travis_fold:start:QuickChick.remove';
  opam remove --force coq-quickchick;
  echo -en 'travis_fold:end:QuickChick.remove'
=======
  echo -e 'travis_fold:end:QuickChick.test.c-mutation'
- echo 'Removing QuickChick...';
  echo -e 'travis_fold:start:QuickChick.remove';
  opam remove coq-quickchick;
  echo -e 'travis_fold:end:QuickChick.remove'

before_cache:
- if [ $TRAVIS_OS_NAME = osx ]; then brew cleanup; fi
- opam clean
>>>>>>> f5b2a46f

notifications:
  slack:
    rooms:
      secure: Sk34Z1q5T/Zz0zfe4KcIVF2qhI3UkkE7Uo6bs9jcB7+KVynzt9Dqe9ie1oNtbtl5UOjxb8KsdN+dbu6T6keRin8BpCvMS6tXTjjGEWP81JYXVoJQO1T5iuV5v67/6G092qijHVG6MBtJPchgdxTq9IYVW1lr0bqNQrf5ceJ94X3XLbSX0olwqguGkmmdw+duy0UkLDc+IzGR2Cfpljb/esfcwsrJNZck7j+lai4/DTITTN/Q8MMjpuiXPftcXx0iXUllXNxdctd4c1IvKM5iy6ecp8AP4SOB2Re++rDqcIY75ShDHDAEMcYUC7XcSuxfAWHqTUiuUHoVFBV9pKbFo3fQFGIebtDba2y7c7Bf1guOyoJ839I9752jKx82OOGmxqOZDXNUYuBI6Kr1Kg/V1MJE/ITTzl7qVC5T6LGyEGImExR5R/JLAQOJETPPZ4m986GroiVdUPwSl8LOxKmW8rAKScQWxLJi5JxQCqMXgswcbWlBaRHa5klklEvSSGqvRMbhDIXOtfSDJVSrk/JJztb7wb1wGGV2d/3bpQ7E4xxmrKDunSguxNoVmLGoXK9k3hvDx7+HCLpjPXrUNgk6g1WnP5cVaEA2HKyfzw40/2uPaGKxu3//OCE3CXDRlENKkxSMgEEo3XLraA12gY2mT5WSMyqweenHOsvdzUnGQZQ=
    on_success: :change<|MERGE_RESOLUTION|>--- conflicted
+++ resolved
@@ -5,16 +5,11 @@
   directories:
   - $HOME/.opam
   - $HOME/Library/Caches/Homebrew
-<<<<<<< HEAD
-  timeout: 1000
-=======
->>>>>>> f5b2a46f
 env:
   global:
   - NJOBS=2
   - OPAMVERBOSE=1
   - OPAMYES=true
-  - OPAMKEEPBUILDDIR=true
   matrix:
   - OCAML_VERSION=4.04
   - OCAML_VERSION=4.07
@@ -33,10 +28,7 @@
 - eval $(opam config env)
 - opam config var root
 - opam repo add coq-released https://coq.inria.fr/opam/released || true
-<<<<<<< HEAD
-=======
 - opam update
->>>>>>> f5b2a46f
 - opam upgrade
 - opam list
 - ocamlc -v
@@ -44,21 +36,13 @@
 script:
 - set -e
 - echo 'Building QuickChick...';
-<<<<<<< HEAD
-  echo -en 'travis_fold:start:QuickChick.build';
-  opam update;
-  opam pin add . ;
-  opam install coq-quickchick;
-  echo -en 'travis_fold:end:QuickChick.build'
-- echo 'Unit testing...';
-  echo -en 'travis_fold:start:QuickChick.test.unit';
-  make -C test;
-  echo -en 'travis_fold:end:QuickChick.test.unit'
-=======
   echo -e 'travis_fold:start:QuickChick.build';
   opam install .;
   echo -e 'travis_fold:end:QuickChick.build'
->>>>>>> f5b2a46f
+- echo 'Unit testing...';
+  echo -e 'travis_fold:start:QuickChick.test.unit';
+  make -C test;
+  echo -e 'travis_fold:end:QuickChick.test.unit'
 - echo 'Testing IFC...';
   echo -e 'travis_fold:start:QuickChick.test.ifc-basic';
   make -C examples/ifc-basic;
@@ -78,22 +62,15 @@
 - echo 'Testing C Mutation...';
   echo -e 'travis_fold:start:QuickChick.test.c-mutation';
   make -C examples/c-mutation test;
-<<<<<<< HEAD
-  echo -en 'travis_fold:end:QuickChick.test.c-mutation'
+  echo -e 'travis_fold:end:QuickChick.test.c-mutation'
 - echo 'Testing -N option...';
-  echo -en 'travis_fold:start:QuickChick.test.less';
+  echo -e 'travis_fold:start:QuickChick.test.less';
   make -C examples/c-mutation lesstest;
-  echo -en 'travis_fold:end:QuickChick.test.less'
+  echo -e 'travis_fold:end:QuickChick.test.less'
 - echo 'Testing Python I/O...';
-  echo -en 'travis_fold:start:QuickChick.test.python-io';
+  echo -e 'travis_fold:start:QuickChick.test.python-io';
   make -C examples/python-io lesstest;
-  echo -en 'travis_fold:end:QuickChick.test.python-io'
-- echo 'Removing QuickChick...';
-  echo -en 'travis_fold:start:QuickChick.remove';
-  opam remove --force coq-quickchick;
-  echo -en 'travis_fold:end:QuickChick.remove'
-=======
-  echo -e 'travis_fold:end:QuickChick.test.c-mutation'
+  echo -e 'travis_fold:end:QuickChick.test.python-io'
 - echo 'Removing QuickChick...';
   echo -e 'travis_fold:start:QuickChick.remove';
   opam remove coq-quickchick;
@@ -102,7 +79,6 @@
 before_cache:
 - if [ $TRAVIS_OS_NAME = osx ]; then brew cleanup; fi
 - opam clean
->>>>>>> f5b2a46f
 
 notifications:
   slack:
