sudo: required
language: ocaml
cache:
  apt: true
  directories:
  - $HOME/.opam
  - $HOME/Library/Caches/Homebrew
env:
  global:
  - NJOBS=2
  - OPAMVERBOSE=1
  - OPAMYES=true
  matrix:
  - OCAML_VERSION=4.05
  - OCAML_VERSION=4.07
matrix:
  fast_finish: true
  allow_failures:
    - os: osx
os:
    - linux
    - osx

before_install:
    curl -L https://raw.githubusercontent.com/ocaml/ocaml-ci-scripts/master/.travis-ocaml.sh | sh

install:
- eval $(opam config env)
- opam config var root
- opam repo add coq-released https://coq.inria.fr/opam/released || true
<<<<<<< HEAD
- opam repo add coq-core-dev https://coq.inria.fr/opam/core-dev || true
- opam repo add coq-extra-dev https://coq.inria.fr/opam/extra-dev || true
=======
>>>>>>> 34a63b6a
- opam update
- opam upgrade
- opam list
- ocamlc -v

script:
- set -e
- echo 'Building QuickChick...';
<<<<<<< HEAD
  echo -en 'travis_fold:start:QuickChick.build';
  opam update;
  opam install coq-ext-lib;
  opam pin add . ;
  opam install coq-quickchick;
  echo -en 'travis_fold:end:QuickChick.build'
=======
  echo -e 'travis_fold:start:QuickChick.build';
  opam install .;
  echo -e 'travis_fold:end:QuickChick.build'
>>>>>>> 34a63b6a
- echo 'Unit testing...';
  echo -e 'travis_fold:start:QuickChick.test.unit';
  make -C test;
  echo -e 'travis_fold:end:QuickChick.test.unit'
- echo 'Testing IFC...';
  echo -e 'travis_fold:start:QuickChick.test.ifc-basic';
  make -C examples/ifc-basic;
  echo -e 'travis_fold:end:QuickChick.test.ifc-basic'
- echo 'Testing Red-black tree...';
  echo -e 'travis_fold:start:QuickChick.test.RedBlack';
  make -C examples/RedBlack;
  echo -e 'travis_fold:end:QuickChick.test.RedBlack'
- echo 'Testing STLC...';
  echo -e 'travis_fold:start:QuickChick.test.stlc';
  make -C examples/stlc;
  echo -e 'travis_fold:end:QuickChick.test.stlc'
- echo 'Testing Multifile Mutation...';
  echo -e 'travis_fold:start:QuickChick.test.multifile-mutation';
  make -C examples/multifile-mutation test;
  echo -e 'travis_fold:end:QuickChick.test.multifile-mutation'
- echo 'Testing C Mutation...';
  echo -e 'travis_fold:start:QuickChick.test.c-mutation';
  make -C examples/c-mutation test;
  echo -e 'travis_fold:end:QuickChick.test.c-mutation'
- echo 'Testing -N option...';
  echo -e 'travis_fold:start:QuickChick.test.less';
  make -C examples/c-mutation lesstest;
  echo -e 'travis_fold:end:QuickChick.test.less'
- echo 'Testing Python I/O...';
  echo -e 'travis_fold:start:QuickChick.test.python-io';
  make -C examples/python-io lesstest;
  echo -e 'travis_fold:end:QuickChick.test.python-io'
- echo 'Removing QuickChick...';
  echo -e 'travis_fold:start:QuickChick.remove';
  opam remove coq-quickchick;
  echo -e 'travis_fold:end:QuickChick.remove'

before_cache:
- if [ $TRAVIS_OS_NAME = osx ]; then brew cleanup; fi
- opam clean

notifications:
  slack:
    rooms:
      secure: Sk34Z1q5T/Zz0zfe4KcIVF2qhI3UkkE7Uo6bs9jcB7+KVynzt9Dqe9ie1oNtbtl5UOjxb8KsdN+dbu6T6keRin8BpCvMS6tXTjjGEWP81JYXVoJQO1T5iuV5v67/6G092qijHVG6MBtJPchgdxTq9IYVW1lr0bqNQrf5ceJ94X3XLbSX0olwqguGkmmdw+duy0UkLDc+IzGR2Cfpljb/esfcwsrJNZck7j+lai4/DTITTN/Q8MMjpuiXPftcXx0iXUllXNxdctd4c1IvKM5iy6ecp8AP4SOB2Re++rDqcIY75ShDHDAEMcYUC7XcSuxfAWHqTUiuUHoVFBV9pKbFo3fQFGIebtDba2y7c7Bf1guOyoJ839I9752jKx82OOGmxqOZDXNUYuBI6Kr1Kg/V1MJE/ITTzl7qVC5T6LGyEGImExR5R/JLAQOJETPPZ4m986GroiVdUPwSl8LOxKmW8rAKScQWxLJi5JxQCqMXgswcbWlBaRHa5klklEvSSGqvRMbhDIXOtfSDJVSrk/JJztb7wb1wGGV2d/3bpQ7E4xxmrKDunSguxNoVmLGoXK9k3hvDx7+HCLpjPXrUNgk6g1WnP5cVaEA2HKyfzw40/2uPaGKxu3//OCE3CXDRlENKkxSMgEEo3XLraA12gY2mT5WSMyqweenHOsvdzUnGQZQ=
    on_success: :change<|MERGE_RESOLUTION|>--- conflicted
+++ resolved
@@ -28,11 +28,8 @@
 - eval $(opam config env)
 - opam config var root
 - opam repo add coq-released https://coq.inria.fr/opam/released || true
-<<<<<<< HEAD
 - opam repo add coq-core-dev https://coq.inria.fr/opam/core-dev || true
 - opam repo add coq-extra-dev https://coq.inria.fr/opam/extra-dev || true
-=======
->>>>>>> 34a63b6a
 - opam update
 - opam upgrade
 - opam list
@@ -41,18 +38,9 @@
 script:
 - set -e
 - echo 'Building QuickChick...';
-<<<<<<< HEAD
-  echo -en 'travis_fold:start:QuickChick.build';
-  opam update;
-  opam install coq-ext-lib;
-  opam pin add . ;
-  opam install coq-quickchick;
-  echo -en 'travis_fold:end:QuickChick.build'
-=======
   echo -e 'travis_fold:start:QuickChick.build';
   opam install .;
   echo -e 'travis_fold:end:QuickChick.build'
->>>>>>> 34a63b6a
 - echo 'Unit testing...';
   echo -e 'travis_fold:start:QuickChick.test.unit';
   make -C test;
