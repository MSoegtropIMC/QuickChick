dist: trusty
language: ocaml
cache:
  apt: true
  directories:
  - $HOME/.opam
  - $HOME/Library/Caches/Homebrew
addons:
  apt:
    sources:
    - avsm
    packages:
    - opam
    - aspcud
env:
  global:
  - NJOBS=2
  - OPAMYES=true
  - OPAMKEEPBUILDDIR=true
  matrix:
      - COMPILER="4.04.0"
      - COMPILER="4.04.2"
      - COMPILER="4.05.0"
      - COMPILER="4.06.1"
      - COMPILER="4.07.0"
matrix:
  fast_finish: true
  allow_failures:
    - os: osx
os:
    - linux
    - osx
branches:
  except:
  - /FuzzChick.*/
  - coverage
  - smallchick

before_install:
    if [ $TRAVIS_OS_NAME = osx ]; then
    brew update; brew install opam; fi

install:
- travis_wait opam init -j ${NJOBS} --compiler=${COMPILER} -n
- eval $(opam config env)
- opam config var root
- opam repo add coq-released https://coq.inria.fr/opam/released || true
<<<<<<< HEAD
- travis_wait opam upgrade
=======
- opam repo add coq-core-dev https://coq.inria.fr/opam/core-dev || true
- opam repo add coq-extra-dev https://coq.inria.fr/opam/extra-dev || true
- opam update
- opam upgrade
- opam install coq.dev
>>>>>>> 786b35e0
- opam list
- ocamlc -v

script:
- set -e
- echo 'Building QuickChick...';
  echo -en 'travis_fold:start:QuickChick.build';
<<<<<<< HEAD
  opam update;
  travis_wait opam pin add . ;
=======
  opam pin add . ;
  opam remove --force coq-quickchick;
>>>>>>> 786b35e0
  travis_wait opam install coq-quickchick;
  echo -en 'travis_fold:end:QuickChick.build'
- echo 'Testing IFC...';
  echo -en 'travis_fold:start:QuickChick.test.ifc-basic';
  make -C examples/ifc-basic;
  echo -en 'travis_fold:end:QuickChick.test.ifc-basic'
- echo 'Testing Red-black tree...';
  echo -en 'travis_fold:start:QuickChick.test.RedBlack';
  make -C examples/RedBlack;
  echo -en 'travis_fold:end:QuickChick.test.RedBlack'
- echo 'Testing STLC...';
  echo -en 'travis_fold:start:QuickChick.test.stlc';
  make -C examples/stlc;
  echo -en 'travis_fold:end:QuickChick.test.stlc'
- echo 'Testing Multifile Mutation...';
  echo -en 'travis_fold:start:QuickChick.test.multifile-mutation';
  make -C examples/multifile-mutation test;
  echo -en 'travis_fold:end:QuickChick.test.multifile-mutation'
- echo 'Testing C Mutation...';
  echo -en 'travis_fold:start:QuickChick.test.c-mutation';
  make -C examples/c-mutation test;
  echo -en 'travis_fold:end:QuickChick.test.c-mutation'
- echo 'Testing -N option...';
  echo -en 'travis_fold:start:QuickChick.test.less';
  make -C examples/c-mutation lesstest;
  echo -en 'travis_fold:end:QuickChick.test.less'
- echo 'Testing Python I/O...';
  echo -en 'travis_fold:start:QuickChick.test.python-io';
  make -C examples/python-io lesstest;
  echo -en 'travis_fold:end:QuickChick.test.python-io'
- echo 'Removing QuickChick...';
  echo -en 'travis_fold:start:QuickChick.remove';
  opam remove --force coq-quickchick;
  echo -en 'travis_fold:end:QuickChick.remove'<|MERGE_RESOLUTION|>--- conflicted
+++ resolved
@@ -45,15 +45,11 @@
 - eval $(opam config env)
 - opam config var root
 - opam repo add coq-released https://coq.inria.fr/opam/released || true
-<<<<<<< HEAD
-- travis_wait opam upgrade
-=======
 - opam repo add coq-core-dev https://coq.inria.fr/opam/core-dev || true
 - opam repo add coq-extra-dev https://coq.inria.fr/opam/extra-dev || true
 - opam update
 - opam upgrade
 - opam install coq.dev
->>>>>>> 786b35e0
 - opam list
 - ocamlc -v
 
@@ -61,13 +57,8 @@
 - set -e
 - echo 'Building QuickChick...';
   echo -en 'travis_fold:start:QuickChick.build';
-<<<<<<< HEAD
-  opam update;
-  travis_wait opam pin add . ;
-=======
   opam pin add . ;
   opam remove --force coq-quickchick;
->>>>>>> 786b35e0
   travis_wait opam install coq-quickchick;
   echo -en 'travis_fold:end:QuickChick.build'
 - echo 'Testing IFC...';
