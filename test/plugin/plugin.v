From QuickChick Require Import QuickChick.
Set Warnings "-extraction-opaque-accessed,-extraction".

(* TODO: better naming *)

Inductive foo {A : Type} :=
| bar : A -> foo -> foo
| baz : foo
.

Derive (Arbitrary, Show) for foo.
Sample (arbitrary : G foo).

Section Sanity.

  Inductive qux : Type :=
  | Qux: forall {A: Type}, A -> qux.

  Definition quux: qux -> bool :=
    fun a => match a with | Qux a => true end.

End Sanity.

Section Failures.

  Set Asymmetric Patterns.

  Fail Definition quux': qux -> bool :=
    fun a => match a with | Qux a => true end.

End Failures.

Import MonadNotation.

Definition a : G nat :=
  returnGen 1.
Definition b : G nat :=
  v <- a ;;
  returnGen v.

Sample a.
Sample b.
<<<<<<< HEAD
Sample (liftM Some a).
=======
Sample (liftM Some a).

From mathcomp Require Import ssreflect ssrnat div.

QuickChick
   (fun (s : nat) (t : nat) =>
      eqn
        (gcdn s t)
        (gcdn t s)).
>>>>>>> 2ebf9453
<|MERGE_RESOLUTION|>--- conflicted
+++ resolved
@@ -40,9 +40,6 @@
 
 Sample a.
 Sample b.
-<<<<<<< HEAD
-Sample (liftM Some a).
-=======
 Sample (liftM Some a).
 
 From mathcomp Require Import ssreflect ssrnat div.
@@ -51,5 +48,4 @@
    (fun (s : nat) (t : nat) =>
       eqn
         (gcdn s t)
-        (gcdn t s)).
->>>>>>> 2ebf9453
+        (gcdn t s)).