opam-version: "2.0"
name: "coq-quickchick"
version: "1.0.2"
maintainer: "llamp@seas.upenn.edu"
synopsis: "Randomized Property-Based Testing Plugin for Coq"

homepage: "https://github.com/QuickChick/QuickChick"
dev-repo: "git+https://github.com/QuickChick/QuickChick.git"
bug-reports: "https://github.com/QuickChick/QuickChick/issues"
license: "MIT"

build: [ make "-j%{jobs}%" ]
install: [ make "install" ]
remove: [ [ make "uninstall" ]
          [ "rm" "%{bin}%/quickChick"] ]
depends: [
<<<<<<< HEAD
  "coq" {>= "8.9"}
=======
  "ocaml" {>= "4.04.0"}
  "coq" {>= "8.8" < "8.9~"}
>>>>>>> c39440b3
  "coq-ext-lib"
  "coq-mathcomp-ssreflect"
  "ocamlbuild"
  "ocamlfind"
  "coq-simple-io" {>= "1.0" < "1.1"}
]

authors: [
  "Leonidas Lampropoulos <>"
  "Zoe Paraskevopoulou <>"
  "Maxime Denes <>"
  "Catalin Hritcu <>"
  "Benjamin Pierce <>"
  "Li-yao Xia <>"
  "Arthur Azevedo de Amorim <>"
  "Yishuai Li <>"
  "Antal Spector-Zabusky <>"
]
flags: light-uninstall<|MERGE_RESOLUTION|>--- conflicted
+++ resolved
@@ -14,12 +14,8 @@
 remove: [ [ make "uninstall" ]
           [ "rm" "%{bin}%/quickChick"] ]
 depends: [
-<<<<<<< HEAD
+  "ocaml" {>= "4.04.0"}
   "coq" {>= "8.9"}
-=======
-  "ocaml" {>= "4.04.0"}
-  "coq" {>= "8.8" < "8.9~"}
->>>>>>> c39440b3
   "coq-ext-lib"
   "coq-mathcomp-ssreflect"
   "ocamlbuild"
