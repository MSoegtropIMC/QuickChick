Require Import AbstractGen. 
Require Import Arith List seq ssreflect ssrbool ssrnat eqtype.

(* The monad carrier *)
Definition Pred (A : Type) := A -> Prop.

Definition bindP {A B} (m : Pred A) (f : A -> Pred B) : Pred B := 
  fun b => exists a, m a /\ f a b.

Definition returnP {A} (a : A) : Pred A :=
  fun x => eq a x.

Definition fmapP {A B} (f : A -> B) (a : Pred A) : Pred B :=
 bindP a (fun a => returnP (f a)).

Definition chooseP {A} `{Random A} (p : A * A) : Pred A :=
  (fun a => 
     (cmp (fst p) a <> Gt) /\
     (cmp (snd p) a <> Lt)).

Definition sizedP {A} (f : nat -> Pred A) : Pred A:= 
  (fun a => exists n, f n a).

Definition suchThatMaybeP {A} (g : Pred A) (f : A -> bool) 
: Pred (option A) :=  
  fun b => (b = None) \/ 
           (exists y, b = Some y /\ g y /\ f y).

Definition promoteP {M : Type -> Type} {A : Type}
           (liftFun : (Pred A -> A) -> M (Pred A) -> M A) 
           (m : M (Pred A)) : Pred (M A) :=
<<<<<<< HEAD
  fun ma => 
    exists f, 
      liftFun f m = ma.
=======
  fun ma =>
    exists (a : A),
      liftFun (fun _ => a) m = ma.
>>>>>>> bc1340b3

Instance PredMonad : GenMonad Pred :=
  {
    bindGen := @bindP;
    returnGen := @returnP;
    fmapGen := @fmapP;
    choose := @chooseP;
    sized := @sizedP;
    suchThatMaybe := @suchThatMaybeP;
    promote := @promoteP
  }.

(* Equivalence on sets of outcomes *) 
Definition peq {A} (m1 m2 : Pred A) := 
  forall A, m1 A <-> m2 A.

Infix "<-->" := (@peq _) (at level 70, no associativity) : pred_scope.

Open Scope pred_scope.

(* the set of outcomes m1 is a subset of m2 *) 
Definition pincl {A} (m1 m2 : Pred A) :=
  forall A, m1 A -> m2 A.

(* The set that is equal to A *) 
Definition all {A} : Pred A := fun _ => True.

(* I don't think that this function will be a part if the common interface as
   Gen cannot implement it *)
Definition suchThat {A} (g : Pred A) (f : A -> bool) : Pred A :=  
  (fun x => g x /\ f x).

(* Q: Can we plug into Matthieu's generic framework
   for rewriting with the lemmas below:

A New Look at Generalized Rewriting in Type Theory. Matthieu Sozeau
Journal of Formalized Reasoning 2 (1), December 2009, pp.41-62.
http://jfr.cib.unibo.it/article/view/1574/1077

A Gentle Introduction to Type Classes and Rewriting in Coq. Pierre
Castéran & Matthieu Sozeau, Misc, May 2012.
http://www.labri.fr/perso/casteran/CoqArt/TypeClassesTut/typeclassestut.pdf
*)

Lemma left_identity : forall {A B} (f : A -> Pred B) (a : A),
  (bindGen (returnGen a) f) <--> (f a).
Proof. intros. compute. firstorder. subst. assumption. Qed.
  

Lemma right_identity : forall {A} (m: Pred A),  
  (bindGen m returnGen) <--> m. 
Proof. intros. compute. firstorder. subst. assumption. Qed.
  
Lemma associativity : forall {A B C} (m : Pred A) (f : A -> Pred B) 
                             (g : B -> Pred C),
  peq (bindGen (bindGen m f) g) (bindGen m (fun x => bindGen (f x) g)).
Proof. intros. compute. firstorder. Qed. 

(* Functor laws *)
Lemma fmap_id: 
  forall A a, (fmapP (@id A) a) <--> (@id (Pred A) a).
Proof.
  move => A pa. rewrite /fmapP /peq /bindP /returnP /id.
  move => a. split => [[a' [H1 H2]]| H] //=. by subst.
  by exists a; split.
Qed.
 
Lemma fmap_composition:
  forall A B C (a : Pred A) (f : A -> B) (g : B -> C), 
    (fmapP g (fmapP f a)) <--> (fmapP (fun x => g (f x)) a).
Proof.  
  move=> A B C P f g. rewrite /fmapP /peq /bindP /returnP /id. move=> pc.
  split=> [[b [[a [Pa fa]]] Heq]| [a [Pa Heq]]]; subst. 
  + by exists a; split.  
  + exists (f a); split=> //=.
    by exists a; split.
Qed.


(* Definitions of primitive combinators so we don't need to unfold the
   definitions each time *)

Lemma bindGen_def : 
  forall {A B} (g : Pred A) (f : A -> Pred B),
    (bindGen g f) = fun b => exists a, g a /\ f a b.
Proof.
  by rewrite /bindGen.
Qed.

Lemma returnGen_def : 
  forall {A} (a : A),
    returnGen a = eq a.
Proof.
  by rewrite /returnGen.
Qed.

Lemma fmapGen_def : 
  forall {A B} (f : A -> B) (g : Pred A),
    fmapGen f g = fun b => exists a, g a /\ eq (f a) b.
Proof.
  by rewrite /fmapGen.
Qed.

Lemma choose_def : 
  forall {A} `{Random A} (p : A * A),
    @choose Pred _ _ _ p = fun (a : A) => (cmp (fst p) a <> Gt) /\
                                          (cmp (snd p) a <> Lt). 
Proof.
  by rewrite /choose.
Qed.

Lemma sized_def :
  forall {A} (g : nat -> Pred A),
    sized g = fun a => exists n, g n a.
Proof.
  by rewrite /sized.
Qed. 

Lemma suchThatMaybe_def :
  forall {A} (g : Pred A) (f : A -> bool),
    suchThatMaybe g f =
    fun b => (b = None) \/ 
             (exists y, b = Some y /\ g y /\ f y).
Proof. 
  by rewrite /suchThatMaybe.
Qed.

(* Theorems about combinators *)

Lemma liftGen_def :
  forall {A B} (f: A -> B) (g: Pred A),
    liftGen f g = 
    fun b => 
      exists a, g a /\ eq (f a) b.
Proof.
  by rewrite /liftGen.
Qed.

Lemma liftGen2_def : 
  forall {A B C} (f: A -> B -> C) (g1: Pred A) (g2: Pred B),
    liftGen2 f g1 g2 = 
    fun b => 
      exists a1, g1 a1 /\ 
                 (exists a2, g2 a2 /\ eq (f a1 a2) b).
Proof.
  by rewrite /liftGen.
Qed.

Lemma liftGen3_def : 
  forall {A B C D} (f: A -> B -> C -> D) 
         (g1: Pred A) (g2: Pred B) (g3: Pred C),
    liftGen3 f g1 g2 g3 = 
    fun b => 
      exists a1, g1 a1 /\ 
                 (exists a2, g2 a2 /\ 
                             (exists a3, g3 a3 /\ eq (f a1 a2 a3) b)).
Proof.
  by rewrite /liftGen3.
Qed.

Lemma liftGen4_def : 
  forall {A B C D E} (f: A -> B -> C -> D -> E) 
         (g1: Pred A) (g2: Pred B) (g3: Pred C) (g4: Pred D),
    liftGen4 f g1 g2 g3 g4 = 
    fun b => 
      exists a1, g1 a1 /\ 
                 (exists a2, g2 a2 /\ 
                             (exists a3, g3 a3 /\ 
                                         (exists a4, g4 a4 /\ 
                                                     eq (f a1 a2 a3 a4) b))).
Proof.
  by rewrite /liftGen4.
Qed.

Lemma liftGen5_def : 
  forall {A B C D E G} (f: A -> B -> C -> D -> E -> G) 
         (g1: Pred A) (g2: Pred B) (g3: Pred C) (g4: Pred D) (g5: Pred E),
    liftGen5 f g1 g2 g3 g4 g5 = 
    fun b => 
      exists a1, g1 a1 /\ 
                 (exists a2, g2 a2 /\ 
                             (exists a3, g3 a3 /\ 
                                         (exists a4, g4 a4 /\ 
                                                     (exists a5, g5 a5 /\
                                                                 eq (f a1 a2 a3 a4 a5) b)))).
Proof.
  by rewrite /liftGen5.
Qed.

(* Specification of derived constructs *)

Lemma sequenceGen_equiv : 
  forall {A} (gs : list (Pred A)),
    sequenceGen gs <--> fun l => length l = length gs /\ 
                                 forall x, In x (zip l gs) -> (snd x) (fst x).
Proof.
  Opaque bindGen returnGen.
  rewrite /peq /sequenceGen. 
  move => A gs l. split; rewrite returnGen_def.  
  * elim : gs l => //= [| g gs IHxs] l Hfold. by subst.
    case: l Hfold => //= [| b bs] Hfold; 
    rewrite !bindGen_def in Hfold;
    move: Hfold => [a [ga Hfold]];
    rewrite !bindGen_def in Hfold;
    move: Hfold => [l  [Hfold Hret]];
    rewrite returnGen_def in Hret.
    - discriminate.
    - move: Hret => [Heq1 Heq2]; subst.
      move/IHxs: (Hfold) => [Heq H].
      split.
      + by rewrite Heq.
      + move=> x [Heq1 | HIn]. by subst => //=. by auto.
  * elim : gs l => //= [| g gs IHgs] l [Hlen H].
    + by symmetry; apply/size0nil.
    + case: l Hlen H => //= b bs [Hle] H.
      rewrite bindGen_def. exists b.
      split. by apply (H (b, g)); left.
      rewrite bindGen_def.
      exists bs. split => //=. 
      apply IHgs. split => //= x HIn. by auto.
Qed.

(* (Primitively) recursive construct has (primitively) recursive spec *)
Lemma foldGen_equiv : 
  forall {A B : Type} (f : A -> B -> Pred A) (bs : list B) (a0 : A),
    foldGen f bs a0 <-->
    fun an =>
      foldr (fun b p => fun a_prev => exists a, f a_prev b a /\ p a) (eq an) bs a0.
Proof.
  move=> A B f bs a0 an. rewrite /foldGen. 
  elim : bs a0 an => [| b bs IHbs] a0 an; 
  try (rewrite returnGen_def); try (rewrite bindGen_def); split=> //=;
  move => [a1 [fa0 /IHbs H]]; by exists a1.  
Qed.

(* Our induction principle for fold; might be useful in proofs? *)
Section invariants.

Variable A : Type.
Variable B : Type.
Variable I : A -> seq B -> Prop.
Variable f : A -> B -> A.

Theorem ind : forall acc' xs',
  I acc' xs' ->
  (forall x xs acc, I acc (x :: xs) -> I (f acc x) xs) ->
  I (fold_left f xs' acc') nil.
Proof.
  move => acc' xs'. move : acc'. elim : xs' => //= acc' xs' IH acc init step.
  apply IH; by apply step. 
Qed.

End invariants.

Lemma vectorOf_equiv:
  forall {A : Type} (k : nat) (g : Pred A),
    vectorOf k g <--> fun l => (length l = k /\ forall x, In x l -> g x).
Proof.
  move=> A k g l. rewrite /vectorOf. split.
  + elim : l k => //= [| b bs IHbs] k Hfold;
    case: k Hfold => //= k Hfold;
    rewrite bindGen_def in Hfold;
    move : Hfold => [a [ga Hfold]];
    rewrite bindGen_def in Hfold;
    move: Hfold => [l [Hfold ret]].
    - by [].
    - rewrite returnGen_def in ret. case: ret => Heq1 Heq2; subst.
      move/IHbs: Hfold => [Heq Hforall]. subst.
      by split => //= x [Heq | HIn]; subst; auto. 
   + elim : l k => //= [| b bs IHbs] k [Heq Hforall];
     rewrite returnGen_def; case: k Heq => //= k [Heq]; subst.
     rewrite bindGen_def. exists b.
     split. by apply (Hforall b); left.
     rewrite bindGen_def. exists bs.
     split => //=. apply IHbs. by split => //=; auto.
Qed.

Lemma listOf_equiv:
  forall {A : Type} (g : Pred A),
    listOf g <--> fun l => (forall x, In x l -> g x).
Proof.
   move=> A g a. rewrite /listOf sized_def. 
   split.
   + move => [n  Hgen].
     rewrite bindGen_def in Hgen.
     by move: Hgen => [n' [_ /vectorOf_equiv [_ H]]].
   + move => Hforall.
     exists (length a).
     rewrite bindGen_def. exists (length a).
     split.
     by rewrite choose_def; split;
        [ apply/nat_compare_le/leP |
          apply/nat_compare_ge/leP ].
     by apply/vectorOf_equiv.
Qed.                                 

Lemma seqnth_In : 
  forall (A : Type) (n : nat) (l : seq A) (d : A),
    (n < length l) -> In (nth d l n) l.
Proof.
  move=> A n l. elim : l n => //= x xs IHxs. case => //= [| n] d Hlt.
  + by left.
  + by right; auto.  
Qed. 
  
Lemma oneof_equiv:  
  forall {A} (l : list (Pred A)) (def : Pred A), 
    (oneof def l) <-->
     (fun e => (exists x, (In x l /\ x e)) \/ (l = nil /\ def e)).
Proof.   
  move=> A l def a. 
  rewrite /oneof.
  split; rewrite bindGen_def choose_def;
  [ move=> [n [[/nat_compare_le/leP Hlo /nat_compare_ge/leP Hhi] H]] | 
    move=> [[p [Hin pa]] | [Hnil Hdef]]]. 
  + case: l Hhi Hlo H => //= [|x xs] Hhi Hlo H.
    * by right; split; case : n H Hhi Hlo => //=.
    * case: n H Hhi Hlo => [| n] H Hhi Hlo.
      - by left; eexists; split ; [by left|].
      - left. exists (nth def xs n). split => //=.
        right. apply seqnth_In. 
        by rewrite -[X in _ < X - 1]addn1 -[X in _ < _ - X]add0n 
                   subnDr subn0 in Hhi.
  +  * apply In_split in  Hin. move: Hin => [l1 [l2 [Heq]]]. subst. 
       exists (length l1). 
       split. split. by apply/nat_compare_le/leP.
       apply/nat_compare_ge/leP.
       by rewrite app_length -addnBA leq_addr.
       rewrite nth_cat  //=.  
       have -> : length l1 = size l1 by []. 
       by rewrite ltnn -[X in X - X]addn0 subnDl sub0n. 
    * subst. exists 0. split. 
       split. by apply/nat_compare_le.
         by apply/nat_compare_ge.
         by [].
Qed.
 
Lemma elements_equiv :
  forall {A} (l: list A) (def : A),
    (elements def l) <--> (fun e => In e l \/ (l = nil /\ e = def)).
Proof.
  move => A l def a.
  rewrite /elements. rewrite bindGen_def choose_def.  
  split => [[n [[/nat_compare_le/leP Hlo /nat_compare_ge/leP Hhi] H]] | 
            [H | [H1 H2]]]; subst.
  * rewrite returnGen_def in H. subst.
    case : l Hhi Hlo => //= [| x xs] Hhi Hlo.
    - rewrite sub0n leqn0 in Hhi. 
      move/eqP : Hhi => Hhi; subst. by right; split.
    - left. case: n Hhi Hlo => [| n] Hhi Hlo.
      by left.
      right; apply/nth_In/leP. 
      by rewrite -[X in _ < X - _]addn1 -{2}[1]add0n subnDr subn0 in Hhi.
  * apply in_split in H. move: H => [l1 [l2 Heq]]; subst.
    exists (length l1). rewrite returnGen_def. split. split. 
    by apply/nat_compare_le/leP.
    apply/nat_compare_ge/leP.
    by rewrite app_length -addnBA leq_addr.  
    by rewrite app_nth2 //= NPeano.Nat.sub_diag. 
  * subst. exists 0. split. 
    split. by apply/nat_compare_le.
    by apply/nat_compare_ge.
    by rewrite returnGen_def.
Qed.

(* A rather long frequency proof, probably we can do better *)
 
Lemma sum_fst_zero:          
  forall {A} (l: list (nat * A)),
           sumn [seq fst i | i <- l] = 0 <-> forall x, In x l -> fst x == 0.
Proof.
  move=> A l.
  split. elim : l => //= x xs IHxs /plus_is_O [Heq1 Heq2] [n a] [H1 | H2].
  by apply/eqP; subst. 
  by apply IHxs.   
  elim l => // x xs IHxs H. simpl. 
  apply NPeano.Nat.eq_add_0. split. 
  apply/eqP. apply H. by constructor.
  apply IHxs. move=> x' HIn. apply H.
  constructor(exact HIn).
Qed. 

Lemma pick_filter: 
  forall {A} (l: list (nat * Pred A)) n def,
    pick def n l = pick def n (filter (fun x => 0 != fst x) l).
Proof. 
  move => A l n def.  
  elim: l n => //=. case=> //= n' p xs IHxs n. 
  remember (n < n'). case: b Heqb => Heqb. case: n' Heqb => //= n' Heqb.
  by rewrite -Heqb.
  case: n' Heqb => //= [|n'] Heqb.
  by rewrite subn0.
  by rewrite -Heqb.
Qed.


Lemma filter_forall :
  forall {A} (l: list A) (P : A -> bool) (x: A),
    In x (filter P l) <-> P x /\ In x l.
Proof.
  move => A l P x. split.
  + move=> HIn. by apply/and_comm/filter_In. 
  + by move/and_comm/filter_In => Hand.   
Qed.

Lemma filter_nil : 
  forall {A} (l : list A) (P : A -> bool),
    (forall x, In x l -> P x = false) -> filter P l = [::].
Proof. 
  move => A l P H. elim : l H => //= x xs IHxs H. 
  rewrite H. apply IHxs => x' HIn. by apply H; right.
  by left.
Qed.
 
Lemma not_lt : forall n m, (false = (n < m)) -> (m <= n).
Proof.
  move => n m. by elim: n m=> [| n IHn]; case.
Qed.
             
Lemma pick_def :
  forall {A} (l: list (nat * Pred A)) n def,
    sumn [seq fst i | i <- l] <= n ->
    pick def n l = (0, def).
Proof.
  move=> A l n def Hleq.
  elim : l n Hleq => //=. case=> //= i p l IHl n Hleq.
  remember (n < i). case: b Heqb => Heqb. symmetry in Heqb.
  have : i + sumn [seq fst i0 | i0 <- l] < i
    by apply (leq_ltn_trans Hleq). 
  rewrite -ltn_subRL.
  by have -> : forall i, (i - i) = 0 by elim.
  apply IHl. 
  rewrite -(leq_add2r i) subnK. by rewrite addnC. 
  by apply/not_lt.
Qed.
                       
Lemma pick_exists :
  forall {A} (l: list (nat * Pred A)) n def,
    n <  sumn [seq fst i | i <- l] <->
    exists x, In x l /\ pick def n l = x /\ fst x <> 0.
Proof.
  move => A l n def. split. 
  * move => Hlt.   
    elim : l n Hlt => //. case => i p xs IHxs n Hlt.
    rewrite map_cons -cat1s sumn_cat //= addn0 in Hlt. 
    move/(_ (n-i)) : IHxs => IHxs.  simpl.
    remember (n < i). case: b Heqb => [Heqb | /not_lt Heqb].
    + exists (i, p). split => //=. by left.  split => //=.
      move => contra; subst. by rewrite ltn0 in Heqb. 
    + rewrite -(ltn_add2r i) [X in _  < X]addnC subnK // in IHxs. 
      move/(_ Hlt) : IHxs => [x [H1 [H2 H3]]]. 
      by exists x; split; [right | split].
  * move => [x [HIn [Hpick Hneq]]].  
    remember (n < sumn [seq fst i | i <- l]).
    case: b  Heqb => //= /not_lt/pick_def H.
    rewrite H in Hpick. rewrite -Hpick //= in Hneq.
Qed.
    
Lemma pick_In :
  forall {A} (l: list (nat * Pred A)) x def,
    In x l /\ fst x <> 0 ->
    exists n, pick def n l = x.
Proof.
  move => A l x def [HIn Hfst].
  elim : l HIn => //=. case => //= i g xs IHxs [H1 | H2]; subst.
  + exists 0. simpl in *.
    have H : 0 < i by  elim : i Hfst IHxs => //=.
    rewrite H.
    by split => //=. 
  + move/(_ H2) : IHxs => [n Hpick].
    exists (n + i). rewrite -[X in _ < X]add0n ltn_add2r ltn0.
    by rewrite  -[X in _ - X]add0n subnDr subn0.
Qed.

Lemma frequency_equiv :
  forall {A} (l : list (nat * Pred A)) (def : Pred A), 
    peq (frequency' def l) 
        (fun e => (exists n, exists g, (In (n, g) l /\ g e /\ n <> 0)) \/ 
                  ((l = nil \/ (forall x, In x l -> fst x = 0)) /\ def e)).
Proof. 
  move=> A l def a.  Opaque nat_compare. 
  rewrite /frequency' /bindGen /PredMonad /bindP /choose /Randomnat /cmp //=. 
  split => [[n [[/nat_compare_le/leP /= Hlo /nat_compare_ge/leP Hhi] H]] |
            [[n [g [H1 [H2 H3]]]] | [[H1 | H1] H2]]]. 
  + rewrite -(leq_add2r 1) addn1 in Hhi.
    remember (sumn [seq fst i | i <- l]) as sum.  
    case: sum Heqsum Hhi H => [|sum] Heqsum Hhi H.
    - symmetry in Heqsum. move/(sum_fst_zero l): Heqsum => HIn. 
      rewrite pick_filter filter_nil //= in H. 
      right. split => //=; right => x HIn'. by apply/eqP; auto.
      move=> x HIn'. by move/eqP: (HIn x HIn') => ->.
    - rewrite subnK // Heqsum in Hhi.  
      move/(pick_exists l n def): Hhi => [[i p] //= [H1 [H2 H3]]].
      left. exists i. exists p. by rewrite H2 // in H.
  + - have Hand: In (n, g) l /\ fst (n, g) <> 0 by split.
      move : (pick_In l (n, g) def Hand) => [n' Hpick].
      exists n'. split => //=. split => //=. 
      by apply/nat_compare_le/leP. 
      apply/nat_compare_ge/leP. 
      have Hlt: n' < sumn [seq fst i | i <- l]
        by apply/(pick_exists _ _ def)=> //=; exists (n, g).  
      rewrite -(leq_add2r 1) addn1 subnK. by auto.
      case: (sumn [seq fst i | i <- l]) Hlt => //=.
      by rewrite  Hpick. 
    - subst. simpl. rewrite sub0n. exists 0. split => //=.
    - exists 0. split. split => //=. 
      move : (sum_fst_zero l) =>  [_ H]. rewrite H.
      by rewrite sub0n.  
      move => x HIn. apply/eqP. auto. 
      elim: l H1 => //=. case => n p l IHl H1. 
      move/(_ (n, p)): (H1) => //= H. rewrite H => //=.
      rewrite subn0. by auto.
      by left.
Qed.


(* Useless theorems.. *)
Lemma fold_prop : 
  forall {A B} (f : A -> B -> A -> Prop) l P P',
    (P <-> P') -> 
    (foldl (fun p (args : (A* (B *A))) =>
                         let (a_prev, ba) := args in
                         p /\ f a_prev (fst ba) (snd ba)) P l
     <-> 
     foldl (fun p (args : (A* (B *A))) =>
                         let (a_prev, ba) := args in
                         p /\ f a_prev (fst ba) (snd ba)) P' l). 
Proof.
  move => A B f l. 
  elim: l  => //=. case => a_prev. case => b a xs //= IHxs P P'. 
  - move => Hequiv. apply/(IHxs (P /\ f a_prev b a))=> //=. 
    by split; move => [H1 H2]; split => //=; auto; apply/Hequiv.
Qed.

Lemma foldl_prop : forall {A B} (f : A -> B -> A -> Prop) l init P,
  P /\ foldl (fun p (args : (A* (B *A))) =>
                         let (a_prev, ba) := args in
                         p /\ f a_prev (fst ba) (snd ba)) init l <-> 
  foldl (fun p (args : (A* (B *A))) =>
                         let (a_prev, ba) := args in
                         p /\ f a_prev (fst ba) (snd ba)) (P /\ init) l.
Proof.
  move=> A B f l init P.
  elim : l P init => //=. case => a_prev. case => b a xs IHxs P init.  
  split.
  + move => //= [HP Hfold]. 
    have: ((P /\ init) /\ f a_prev b a) <-> (P /\ init /\ f a_prev b a) 
      by apply and_assoc.
    move/fold_prop => fold_eq.
    apply/fold_eq. apply IHxs. by split.
  + move/IHxs =>  [[HP Hinit] Hfold]. simpl in *. 
    split => //=. apply IHxs. split => //=.
Qed.

Lemma zip_nil_l : forall {A B} (l : seq A), zip (@nil B) l = [::]. 
Proof. by move => A B; case => //. Qed.

Lemma zip_nil_r : forall {A B} (l : seq A), zip l (@nil B) = [::]. 
Proof. by move => A B; case => //. Qed.<|MERGE_RESOLUTION|>--- conflicted
+++ resolved
@@ -26,18 +26,11 @@
   fun b => (b = None) \/ 
            (exists y, b = Some y /\ g y /\ f y).
 
-Definition promoteP {M : Type -> Type} {A : Type}
+(* Trivial semantics for promoteP in order for shrinking to type check *)
+Definition promoteP {M : Type -> Type} {A : Type} 
            (liftFun : (Pred A -> A) -> M (Pred A) -> M A) 
            (m : M (Pred A)) : Pred (M A) :=
-<<<<<<< HEAD
-  fun ma => 
-    exists f, 
-      liftFun f m = ma.
-=======
-  fun ma =>
-    exists (a : A),
-      liftFun (fun _ => a) m = ma.
->>>>>>> bc1340b3
+  fun ma => True.
 
 Instance PredMonad : GenMonad Pred :=
   {
