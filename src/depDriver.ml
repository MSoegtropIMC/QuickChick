--- conflicted
+++ resolved
@@ -352,11 +352,7 @@
     UM.iter (fun x r -> msg_debug (str ("Bound: " ^ (var_to_string x) ^ " to Range: " ^ (range_to_string r)) ++ fnl ())) init_umap;
 
     (* When we add constructors to the ranges, this needs to change *)
-<<<<<<< HEAD
-    let input_names = List.map (fun ({CAst.v = CRef (r, _)},_) -> fresh_name (string_of_qualid r ^ "_")) args in
-=======
     let input_names = List.map (fun ({CAst.v = CRef (r, _); _},_) -> fresh_name (string_of_qualid r ^ "_")) args in
->>>>>>> 04a3828d
     let input_ranges = List.map (fun v -> Unknown v) input_names in
     
     (* Call the derivation dispatcher *)
@@ -375,11 +371,7 @@
     in
 
     (* When we add constructors to the ranges, this needs to change *)
-<<<<<<< HEAD
-    let input_names = List.map (fun ({CAst.v = CRef (r, _)},_) -> fresh_name (string_of_qualid r ^ "_")) args in
-=======
     let input_names = List.map (fun ({CAst.v = CRef (r, _); _},_) -> fresh_name (string_of_qualid r ^ "_")) args in
->>>>>>> 04a3828d
     let input_ranges = List.map (fun v -> Unknown v) input_names in
 
     (* Call the actual creation function *)
