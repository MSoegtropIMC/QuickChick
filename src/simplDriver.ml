--- conflicted
+++ resolved
@@ -54,11 +54,7 @@
   let full_dt = gApp ~explicit:true coqTyCtr coqTyParams in
 
   let ind_name = match c with
-<<<<<<< HEAD
-    | { CAst.v = CRef (r, _) } ->
-=======
     | { CAst.v = CRef (r, _); _ } ->
->>>>>>> 04a3828d
          string_of_qualid r
     | _ -> failwith "Implement me for functions" 
   in
