--- conflicted
+++ resolved
@@ -240,11 +240,7 @@
       match s with
         | EmptyString => (if b then ")" else "", b)
         | String a s =>
-<<<<<<< HEAD
-          let (s', b) := aux s (orb b (nat_of_ascii a =? 32)) in
-=======
           let (s', b) := aux s (orb b (nat_of_ascii a =? 32)%nat) in
->>>>>>> 786b35e0
           (String a s', b)
       end in
   let (s', b) := aux s false in
@@ -305,11 +301,8 @@
                                  (@representatives A _)))
            ++ " }"
   |}.
-<<<<<<< HEAD
 
 End ShowFunctions.
-=======
->>>>>>> 786b35e0
 
 (* Extraction will map this to something that additionally prints stuff *)
 Definition trace {A : Type} (s : string) (a : A) : A := a.
