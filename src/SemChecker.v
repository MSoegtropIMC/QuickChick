Require Import ssreflect ssrbool eqtype.
Require Import Show Sets GenLow GenHigh RoseTrees Checker Arbitrary.

Import GenLow GenHigh.


Definition resultSuccessful (r : Result) : bool :=
  match r with
    | MkResult (Some res) expected _ _ _ _ =>
      res == expected
    | _ => true
  end.

Definition successful qp :=
  match qp with
    | MkProp (MkRose res _) => resultSuccessful res
  end.

(* CH: The forall+implications in semCheckerSize and semChecker_def2
   are just set inclusions ... wouldn't it be more convenient to treat
   them that way? *)

(* Maps a Checker to a Prop *)
(* begin semCheckerSize *)
Definition semCheckerSize (c : Checker) (s : nat): Prop :=
  forall res, res \in semGenSize c s -> successful res = true.
(* end semCheckerSize *)
(* begin semChecker *) 
Definition semChecker (c : Checker) : Prop := forall s, semCheckerSize c s.
(* end semChecker *)
(* another characterization of semChecker *)
Lemma semChecker_def2 : forall c,
  semChecker c <-> (forall qp, semGen c qp -> successful qp = true).
Proof.
  intro c. rewrite /semChecker /semCheckerSize /semGen. split; intro H.
  - intros. destruct H0 as [s H0]. eapply (H s). tauto.
  - intros. apply H. exists s. by split.
Qed.

(* Maps a Checkable to a Prop i.e. gives an equivalent proposition to the
   property under test *)
(* begin semCheckable *)
Definition semCheckable {A} `{Checkable A} (a : A) : Prop := semChecker (checker a).
(* end semCheckable *)
(* begin semCheckableSize *)
<<<<<<< HEAD
Definition semCheckableSize {A : Type} {_ : Checkable  A}
           (a : A) (s : nat) : Prop := semCheckerSize (checker a) s.
=======
Definition semCheckableSize {A} `{Checkable A} (a : A) (s : nat) : Prop :=
  semCheckerSize (checker a) s.
>>>>>>> e81c638e
(* end semCheckableSize *)

Lemma mapTotalResult_id {prop : Type} {H : Checkable prop} (f : Result -> Result)
         (p : prop) (s : nat) :
    (forall res, resultSuccessful res = resultSuccessful (f res)) ->
    (semCheckerSize (mapTotalResult f p) s <-> semCheckableSize p s).
Proof.
move=> eq_res.
rewrite /mapTotalResult /mapRoseResult /mapProp.
split=> [check_map [[res l]] sem_checker|] /=.
  rewrite eq_res.
  pose qp := {| unProp := MkRose res l |}.
  pose qp' := {| unProp := fmapRose f (MkRose res l) |}.
  by apply/(check_map qp')/semFmapSize; exists qp.
move=> sem_p qp /semFmapSize [[[res l]] [? <-]] /=; rewrite -eq_res.
by pose qp' := {| unProp := MkRose res l |}; apply: (sem_p qp').
Qed.

Lemma semCallback_id:
  forall {prop : Type} {H : Checkable prop} (cb : Callback) (p : prop) (s : nat),
    semCheckerSize (callback cb p) s <-> semCheckableSize p s.
Proof.
  move => prop tp cb p. rewrite /callback.
  split; move => H.
  - apply mapTotalResult_id in H => //;
    by move => [? ? ? ? ? ?].
  - apply mapTotalResult_id => //;
    by move => [? ? ? ? ? ?].
Qed.

Lemma semWhenFail_id:
  forall {prop : Type} {H : Checkable prop} (s : String.string) (p : prop)
         (size : nat),
    semCheckerSize (whenFail s p) size <-> semCheckableSize p size.
Proof.
  move => prop H s p size. by rewrite /whenFail semCallback_id.
Qed.


Lemma semPrintTestCase_id:
  forall {prop: Type} {tp : Checkable prop} (s: String.string)
         (p: prop) (size : nat),
    semCheckerSize (printTestCase s p) size <-> semCheckableSize p size.
Proof.
  move => prop tp s p size. by rewrite /printTestCase semCallback_id.
Qed.


(* TODO : This proof needs refactoring! *)
Lemma semShrinking_id:
  forall {prop A : Type} {H : Checkable prop}
         (shrinker : A -> list A) (x0 : A) (pf : A -> prop) (s : nat),
    semCheckerSize (shrinking shrinker x0 pf) s <->
    semCheckableSize (pf x0) s.
Proof.
admit.
(*
  move => prop A HCheck sh x pf.
  unfold semCheckableSize, shrinking, semCheckerSize, semGenSize.
  split.
  - unfold props. generalize 1000.
    case => [| n] H qp [seed Hgen]; subst.
    + apply H. apply semFmapSize. eexists.
      split. apply semPromoteSize.
      exists seed. simpl. reflexivity.
      simpl.
      by destruct ((run (checker (pf x)) s seed)) as [[res [l]]] => /=.
    + suff :
        success
          (run
             (fmap
                (fun x0 => {| unProp := joinRose (fmapRose unProp x0) |})
                (promote (@props' _ _ HCheck (S n) pf sh x))) s seed) = true.
      remember
        (run
           (fmap
              (fun x0 : Rose QProp =>
                 {| unProp := joinRose (fmapRose unProp x0) |})
              (promote (props' (S n) pf sh x))) s seed) as b.
      symmetry in Heqb. setoid_rewrite runFmap in Heqb.
      move : Heqb => [rqp [Hrun Hb]]. simpl. rewrite Hb.
      apply runPromote in Hrun. rewrite -Hrun.
      simpl in *. by destruct ((run (checker (pf x)) seed s)) as [[res [l]]] => /=.
      apply H.
      apply semFmapSize. eexists. split => /=.
      apply semPromoteSize.  exists seed. reflexivity.
      simpl. rewrite runFmap. eexists. split => //=.
      remember ((run
                     (promote
                        (MkRose (checker (pf x))
                           {| force := List.map (props' n pf sh) (sh x) |}))
                     seed s)) as b.
      symmetry in Heqb. setoid_rewrite runPromote in Heqb. by rewrite -Heqb.
  - unfold props, semGenSize. generalize 1000.
    move => n H qp [seed /runFmap [rqp [H1 H2]]].
    suff : success (run (@checker _ HCheck (pf x)) seed s) = true.
    + subst.
      remember (run (promote (props' n pf sh x)) seed s) as b. symmetry in Heqb.
      apply runPromote in Heqb; subst. simpl.
      case: n => [| n] /=;
      by destruct ((run (checker (pf x)) seed s)) as [[res [l]]] => //=.
      subst. apply H.
      by eexists; eexists.
*)
Qed.


Lemma semCover_id:
  forall {prop : Type} {H : Checkable prop} (b: bool) (n: nat)
         (s: String.string) (p : prop) (size: nat),
    semCheckerSize (cover b n s p) size <-> semCheckableSize p size.
Proof.
  move=> prop H b n s p. split.
  - rewrite /cover. case: b => //.
    move => H1. apply mapTotalResult_id in H1 => //.
      by move => [? ? ? ? ? ?].
  - move => H1. rewrite /cover. case: b => //.
    apply mapTotalResult_id => //.
      by move => [? ? ? ? ? ?].
Qed.

Lemma semClassify_id:
   forall {prop : Type} {H : Checkable prop} (b: bool) (s: String.string)
          (p : prop) (size : nat),
    semCheckerSize (classify b s p) size <-> semCheckableSize p size.
Proof.
  move=> prop H b s p size. by rewrite /classify semCover_id.
Qed.

Lemma semLabel_id:
   forall {prop : Type} {H : Checkable prop} (s: String.string)
          (p : prop) (size: nat),
    semCheckerSize (label s p) size <-> semCheckableSize p size.
Proof.
  move=> prop H s p size. by rewrite /label semClassify_id.
Qed.

Lemma semCollect_id:
   forall {prop : Type} {H : Checkable prop} (s: String.string)
          (p : prop) (size: nat),
    semCheckerSize (collect s p) size <-> semCheckableSize p size.
Proof.
  move=> prop H s p size. by rewrite /collect semLabel_id.
Qed.

Open Scope Checker_scope.

Lemma semImplicationSize {prop : Type} {H : Checkable prop} p b s :
  semCheckerSize (b ==> p) s <-> (b -> semCheckableSize p s).
Proof.
case: b; split=> //=; first by move/(_ refl_equal).
by move=> ? ?; rewrite (semReturnSize _ _ _) => <-.
Qed.

(* equivalences for other combinators *)

Lemma semReturnGen:
  forall (p : QProp) (size: nat),
    semCheckerSize (returnGen p) size <-> semCheckableSize p size.
Proof.
  move=> qp s. rewrite /semChecker. split;
  move => H qp' /semReturnSize Hprop; subst;
  apply H; by apply semReturnSize.
Qed.

Lemma semBindGen:
  forall {A } (gen : G A) (p : A -> Checker) (size: nat),
    semCheckerSize (bindGen gen p) size <->
    forall g, semGenSize gen size g -> semCheckerSize (p g) size.
Proof.
  move => A gen p. unfold semCheckerSize. split.
  - move => H g Hsize qp Hsize'. eapply H.
    apply semBindSize.  eexists; split; eassumption.
  - move => H qp /semBindSize [a [H1 H2]]. eapply H; eassumption.
Qed.

Lemma semPredQPropSize :
  forall (p : G QProp) (s : nat),
    semCheckableSize p s <-> (semCheckerSize p s).
Proof.
  move=> p.
  rewrite /semCheckableSize /checker
          /testChecker /checker /testProp /semCheckerSize.
  split; move => Hqp qp Hsize; auto.
Qed.

(* begin semForAllSize *)
Lemma semForAllSize {A C} `{Show A, Checkable C} (g : G A) (f : A -> C) (s:nat) :
  semCheckerSize (forAll g f) s <->
  forall (a : A), a \in semGenSize g s -> semCheckableSize (f a) s.
(* end semForAllSize *)
Proof.
split=> H'.
- rewrite /forAll in H'. move/semBindGen : H' => H' a /H' Hgen.
  by apply semPrintTestCase_id in Hgen.
- rewrite /forAll in H' *. apply semBindGen => g' Hgen.
  rewrite semPrintTestCase_id. by apply H'.
Qed.

Definition unsizedChecker (c : Checker) : Prop :=
  forall s1 s2, semCheckerSize c s1 <-> semCheckerSize c s2.

(* another characterization of unsizedChecker *)
Lemma unsizedChecker_def2 {A : Type} : forall (c : Checker),
  unsizedChecker c ->
  forall s, semCheckerSize c s <-> semChecker c.
Admitted.

Lemma semPrintTestCase_id':
  forall {prop: Type} {tp : Checkable prop} (s: String.string) (p: prop),
    semGen (printTestCase s p) <--> semGen (checker p).
Admitted.

Lemma aux : forall {A prop : Type} {H : Checkable prop} `{Show A}
    (c : A -> prop),
  (forall a, unsizedChecker (checker (c a))) ->
  (forall a, unsized (printTestCase (String.append (Show.show a) newline) (c a))).
Admitted.

(* CH: We could create a super class UCheckable that includes the
       unsized assumption. And we could use sections to hide all the
       type class stuff from the paper. *)
(* begin semForAll *)
Lemma semForAll : forall {A C:Type} `{Show A, Checkable C} (g : G A) (f : A->C),
    (forall a, unsizedChecker (checker (f a))) ->
    (semChecker (forAll g f) <-> forall (a : A), semGen g a -> semCheckable (f a)).
(* end semForAll *)
Proof.
  move => A C Htest show gen pf uc.
  rewrite /semCheckable semChecker_def2. setoid_rewrite semChecker_def2.
  split => H'.
  - rewrite /forAll in H'.
    intros.  specialize (H' qp). apply H'. clear H'.
    pose proof (semBindUnsized2 gen (aux pf uc) qp) as H1. rewrite H1. clear H1.
    exists a. split. by [].
    by rewrite (semPrintTestCase_id' _ _ qp).
  - rewrite /forAll in H' *. intro qp.
    pose proof (semBindUnsized2 gen (aux pf uc) qp) as H1. rewrite H1. clear H1.
    intros [a [H1 H2]]. eapply H'. eassumption.
    move : H2. by rewrite (semPrintTestCase_id' _ _ qp).
Qed.

(* begin semImplication *)
Lemma semImplication : forall {C : Type} `{Checkable C} (b : bool) (c : C),
  semChecker (b ==> c) <-> (b -> semCheckable c).
(* end semImplication *)
Admitted.

Lemma semPredQPropNew:
  forall (p : G QProp),
    semCheckable p <-> (semChecker p).
Admitted.

(* begin semCheckableBool *)
Lemma semCheckableBool : forall (b:bool), semCheckable b <-> b.
(* end semCheckableBool *)
Admitted.

Lemma mergeForAlls :
  forall {A B prop : Type} {H : Checkable prop} `{Show A} `{Show B}
         (ga : G A) (gb : G B) (f : A -> B -> prop),
     semChecker (forAll ga (fun a => forAll gb (f a))) <->
     semChecker (forAll (genPair ga gb) (curry f)).
Proof.
  pose proof mergeBinds as mb.
Admitted.

Lemma semForAllShrink:
  forall {A prop : Type} {H : Checkable prop} `{Show A}
         (gen : G A) (f : A -> prop) shrinker (size: nat),
    semCheckerSize (forAllShrink gen shrinker f) size <->
    forall a : A, semGenSize gen size a -> semCheckableSize (f a) size.
Proof.
  move => A prop H show gen pf shrink. split.
  - rewrite /forAllShrink semBindGen.
    move=> H' a /H' Hgen. setoid_rewrite semShrinking_id in Hgen.
    setoid_rewrite semPredQPropSize in Hgen.
    by apply semPrintTestCase_id in Hgen.
  - move=> H'. rewrite /forAllShrink semBindGen. move => a g.
    rewrite semShrinking_id. apply semPredQPropSize.
    rewrite semPrintTestCase_id. by auto.
Qed.


(* equivalent Props for Checkables *)

Lemma semBool (b : bool) size : semCheckableSize b size <-> b.
Proof.
case: b; split=> //.
  by move=> _ ?; rewrite (semReturnSize _ _ _)  => <-.
move=> /(_ (MkProp (MkRose (liftBool false) (lazy nil)))).
by apply; rewrite (semReturnSize _ _ _).
Qed.

Lemma semResult:
  forall (res: Result) (size: nat),
    semCheckableSize res size <-> resultSuccessful res.
Proof.
  rewrite /semCheckableSize /checker /testResult /semCheckerSize.
  move => res. split.
  + move=> /(_ ({| unProp := returnRose res |})) /= H.
    apply H. by apply semReturnSize.
  + by move=> H [[res' l]] /semReturnSize [Heq2 Heq3]; subst.
Qed.

Lemma semUnit (t : unit) size : semCheckableSize t size <-> True.
Proof.
by split=> // _ qp /semReturnSize <-.
Qed.

Lemma semQProp (qp : QProp) size :
  semCheckableSize qp size <-> successful qp.
Proof.
by split=> [|? qp' /semReturnSize <-] //; apply; apply/semReturnSize.
Qed.

Lemma semGen:
  forall (P : Type) {H : Checkable P} (gen: G P) (size : nat),
    (semCheckableSize gen size) <->
    (forall p, semGenSize gen size p -> semCheckableSize p size).
Proof.
  move=> P H gen. unfold semCheckableSize, semCheckerSize in *. split.
  - move=> Hsem qp Hsize.
    move => qp' Hprop. simpl in *.
    apply Hsem. apply semBindSize. exists qp.
    by split => //.
  - move => Hsem qp /semBindSize [p [Hsize Hsize']].
    eapply Hsem; eassumption.
Qed.

Lemma semFun:
  forall {A prop : Type} {H1 : Show A} {H2 : Arbitrary A} {H3 : Checkable prop}
         (f : A -> prop) (size: nat),
    semCheckableSize f size <->
    forall (a : A), semGenSize arbitrary size a -> semCheckableSize (f a) size.
Proof.
  move=> A prop H1 H2 H3 f.
  rewrite /semCheckable /checker /testFun.
  split.
  - move => /semForAllShrink H' a' /H' Gen. by auto.
  - move => H'. apply semForAllShrink => a' /H' Hgen. by auto.
Qed.

Lemma semPolyFun:
  forall {prop : Type -> Type} {H : Checkable (prop nat)} (f : forall T, prop T)
         (size : nat),
    (semCheckableSize f size) <-> (semCheckableSize (f nat) size).
Proof.
  move => prop H f s. rewrite /semCheckableSize {2}/checker /testPolyFun.
  by rewrite semPrintTestCase_id.
Qed.

Lemma semPolyFunSet:
  forall {prop : Set -> Type} {H : Checkable (prop nat)} (f : forall T, prop T) (size: nat),
    (semCheckableSize f size) <->  (semCheckableSize (f nat) size).
Proof.
  move => prop H f s. rewrite /semCheckableSize {2}/checker /testPolyFun.
  by rewrite semPrintTestCase_id.
Qed.

(* A typeclass so we can automate the application of the previous theorems
  and get a readable Prop *)

Class Provable (A : Type) {H: Checkable A} : Type :=
 {
    proposition : nat -> A -> Prop;
    proposition_equiv : forall a s, proposition s a <-> semCheckableSize a s
  }.

Program Instance proveResult : Provable Result :=
  {|
    proposition s r := resultSuccessful r
  |}.
Next Obligation.
  by rewrite semResult.
Qed.

Program Instance proveUnit : Provable unit :=
  {|
    proposition := fun _ _ => True
  |}.
Next Obligation.
  by rewrite semUnit.
Qed.

Program Instance proveQProp : Provable QProp :=
  {|
    proposition s qp := successful qp = true
  |}.
Next Obligation.
  by rewrite semQProp.
Qed.

Program Instance proveBool : Provable bool :=
  {|
    proposition s b :=  b = true
  |}.
Next Obligation.
  by rewrite semBool.
Qed.

Program Instance proveGenProp {prop : Type} `{Provable prop} :
  Provable (G prop) :=
  {|
    proposition s g := (forall p, semGenSize g s p -> proposition s p)
  |}.
Next Obligation.
  destruct H0 as [semP proof]. rewrite /proposition. split.
  - move => H'. apply semGen=> p Hgen. apply proof. eapply H'. eassumption.
  - move => /semGen H' p Hgen. eapply proof. apply H'. by auto.
Qed.

Program Instance proveChecker : Provable Checker :=
  {|
    proposition s g := semCheckerSize g s
  |}.
Next Obligation.
  split; intros H; by apply semPredQPropSize.
Qed.

Program Instance proveFun {A prop: Type} `{Arbitrary A} `{Show A}
        `{Provable prop}: Provable (A -> prop) :=
  {|
    proposition s p :=
      (forall a,
         semGenSize arbitrary s a ->
         proposition s (p a))
  |}.
Next Obligation.
  destruct H2 as [semP proof]. rewrite /proposition. split.
  - move=> H'. apply semFun => a' /H' Hgen.
    by apply proof.
  - move=> H' a' Hgen. apply proof. by apply semFun.
Qed.

Program Instance provePolyFun {prop : Type -> Type} `{Provable (prop nat)} :
  Provable (forall T, prop T) :=
  {
    proposition s f := proposition s (f nat)
  }.
Next Obligation.
  destruct H0 as [semP proof]. rewrite /proposition. split.
  - move=> /proof H'. by apply semPolyFun.
  - move=> /semPolyFun H'. by apply proof.
Qed.

Program Instance provePolyFunSet {prop : Set -> Type} `{Provable (prop nat)} :
  Provable (forall T, prop T) :=
  {
    proposition s f := proposition s (f nat)
  }.
Next Obligation.
  destruct H0 as [semP proof]. rewrite /proposition. split.
  - move=> /proof H'. by apply semPolyFunSet.
  - move=> /semPolyFunSet H'. by apply proof.
Qed.<|MERGE_RESOLUTION|>--- conflicted
+++ resolved
@@ -43,13 +43,8 @@
 Definition semCheckable {A} `{Checkable A} (a : A) : Prop := semChecker (checker a).
 (* end semCheckable *)
 (* begin semCheckableSize *)
-<<<<<<< HEAD
-Definition semCheckableSize {A : Type} {_ : Checkable  A}
-           (a : A) (s : nat) : Prop := semCheckerSize (checker a) s.
-=======
 Definition semCheckableSize {A} `{Checkable A} (a : A) (s : nat) : Prop :=
   semCheckerSize (checker a) s.
->>>>>>> e81c638e
 (* end semCheckableSize *)
 
 Lemma mapTotalResult_id {prop : Type} {H : Checkable prop} (f : Result -> Result)
