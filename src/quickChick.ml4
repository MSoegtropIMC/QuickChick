--- conflicted
+++ resolved
@@ -151,10 +151,8 @@
   (** LEO: However, sometimes the inferred types are too abstract. So we touch the .mli to close the weak types. **)
   (*
   let _exit_code = Sys.command ("touch " ^ mlif) in
-<<<<<<< HEAD
   msg_debug (str "Extracted ML file: " ++ str mlf);
   msg_debug (str "Compile command: " ++ str (comp_ml_cmd mlf execn));
-=======
    *)
   let oc' : out_channel = open_out (Filename.concat dir "m.ml") in
   output_string oc' "type ('a, 'b) sum = Inl of 'a | Inr of 'b";
@@ -164,7 +162,6 @@
   Printf.printf "Compile command: %s\n" (comp_ml_cmd mlf execn);
   flush_all ();
   *)
->>>>>>> 7a15e232
   (* Compile the (empty) .mli *)
   (*
   if Sys.command (comp_mli_cmd mlif) <> 0 then CErrors.user_err (str "Could not compile mli file" ++ fnl ());
