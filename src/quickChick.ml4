open Ltac_plugin
open Pp
open Names
open Entries
open Declare
open Libnames
open Util
open Constrintern
open Constrexpr
open Error
open Stdarg
open Unix

let message = "QuickChick"
let mk_ref s = CAst.make @@ CRef (CAst.make (Qualid (qualid_of_string s)), None)

(* Names corresponding to QuickChick's .v files *)
let show = mk_ref "QuickChick.Show.show"
let quickCheck = mk_ref "QuickChick.Test.quickCheck"
let quickCheckWith = mk_ref "QuickChick.Test.quickCheckWith"
let mutateCheck = mk_ref "QuickChick.MutateCheck.mutateCheck"
let mutateCheckWith = mk_ref "QuickChick.MutateCheck.mutateCheckWith"
let mutateCheckMany = mk_ref "QuickChick.MutateCheck.mutateCheckMany"
let mutateCheckManyWith = mk_ref "QuickChick.MutateCheck.mutateCheckManyWith"
let sample = mk_ref "QuickChick.GenLow.GenLow.sample"

(* Locate QuickChick's files *)
(* The computation is delayed because QuickChick's libraries are not available
when the plugin is first loaded. *)
(* For trunk and forthcoming Coq 8.5: *)
let qid = Libnames.make_qualid (DirPath.make [Id.of_string "QuickChick"]) (Id.of_string "QuickChick")
			       (*
let qid = qualid_of_string "QuickChick.QuickChick"
				*)
let path =
  lazy (let (_,_,path) = Library.locate_qualified_library ~warn:false qid in path)
let path = lazy (Filename.dirname (Lazy.force path))

(* [mkdir -p]: recursively make the parent directories if they do not exist. *)
let rec mkdir_ dname =
  let cmd () = Unix.mkdir dname 0o755 in
  try cmd () with
  | Unix.Unix_error (Unix.EEXIST, _, _) -> ()
  | Unix.Unix_error (Unix.ENOENT, _, _) ->
    (* If the parent directory doesn't exist, try making it first. *)
    mkdir_ (Filename.dirname dname);
    cmd ()

(* Interface with OCaml compiler *)
let temp_dirname =
  let dname = Filename.(concat (get_temp_dir_name ()) "QuickChick") in
  mkdir_ dname;
  Filename.set_temp_dir_name dname;
  dname

let link_files = ["quickChickLib.cmx"]
(* let link_files = [] *)

(* TODO: in Coq 8.5, fetch OCaml's path from Coq's configure *)
(* FIX: There is probably a more elegant place to put this flag! *)
let ocamlopt = "ocamlopt"
let ocamlc = "ocamlc -unsafe-string"

let eval_command (cmd : string) : string =
  let ic  : in_channel = open_process_in cmd in
  let str : string     = input_line ic       in
  ignore (close_process_in ic);
  str

let comp_ml_cmd fn out =
  let path = Lazy.force path in
  let link_files = List.map (Filename.concat path) link_files in
  let link_files = String.concat " " link_files in
<<<<<<< HEAD
  (* Figure out how to make this more general *)
  let afl_path = "~/.opam/4.04.0+afl/lib/afl-persistent/" in
  let afl_link = afl_path ^ "afl-persistent.cmxa" in
  Printf.sprintf "%s unix.cmxa %s -unsafe-string -rectypes -w a -I %s -I %s -I %s %s %s -o %s" ocamlopt afl_link (Filename.dirname fn) afl_path path link_files fn out
=======
  let afl_link = eval_command "opam config var lib" ^ "/afl-persistent/afl-persistent.cmxa" in
  Printf.sprintf "%s unix.cmxa %s -unsafe-string -rectypes -w a -I %s -I %s %s %s -o %s" ocamlopt afl_link
    (Filename.dirname fn) path link_files fn out
>>>>>>> 145b2aaa

(*
let comp_mli_cmd fn =
  Printf.sprintf "%s -rectypes -I %s %s" ocamlc (Lazy.force path) fn
 *)

let comp_mli_cmd fn =
  let path = Lazy.force path in
  let link_files = List.map (Filename.concat path) link_files in
  let link_files = String.concat " " link_files in
  let afl_link = eval_command "opam config var lib" ^ "/afl-persistent/afl-persistent.cmxa" in
  Printf.sprintf "%s unix.cmxa %s -unsafe-string -rectypes -w a -I %s -I %s %s %s" ocamlopt afl_link
    (Filename.dirname fn) path link_files fn

let fresh_name n =
    let base = Id.of_string n in

  (** [is_visible_name id] returns [true] if [id] is already
      used on the Coq side. *)
    let is_visible_name id =
      try
        ignore (Nametab.locate (Libnames.qualid_of_ident id));
        true
      with Not_found -> false
    in
    (** Safe fresh name generation. *)
    Namegen.next_ident_away_from base is_visible_name

(** [define c] introduces a fresh constant name for the term [c]. *)
let define c =
  let env = Global.env () in
  let evd = Evd.from_env env in
  let (evd,_) = Typing.type_of env evd c in
  let uctxt = UState.context (Evd.evar_universe_context evd) in
  let fn = fresh_name "quickchick" in
  (* TODO: Maxime - which of the new internal flags should be used here? The names aren't as clear :) *)
  ignore (declare_constant ~internal:InternalTacticRequest fn
      (DefinitionEntry (definition_entry ~univs:(Polymorphic_const_entry uctxt) (EConstr.to_constr evd c)),
       Decl_kinds.IsDefinition Decl_kinds.Definition));
  fn

(* [$TMP/QuickChick/$TIME/QuickChick.ml],
   where [$TIME] is the current time in format [HHMMSS]. *)
let new_ml_file () =
  let tm = Unix.localtime (Unix.time ()) in
  let ts = Printf.sprintf "%02d%02d%02d" tm.Unix.tm_hour tm.Unix.tm_min tm.Unix.tm_sec in
  let temp_dir = Filename.concat temp_dirname ts in
  mkdir_ temp_dir;
  Filename.temp_file ~temp_dir "QuickChick" ".ml"

let define_and_run fuzz c show_c =
  (** Extract the term and its dependencies *)
  let base_c = define c in
  let main = define show_c in
  let mlf = new_ml_file () in
  let execn = Filename.chop_extension mlf in
  let mlif = execn ^ ".mli" in
  let warnings = CWarnings.get_flags () in
  let mute_extraction = warnings ^ (if warnings = "" then "" else ",") ^ "-extraction-opaque-accessed" in
  CWarnings.set_flags mute_extraction;
  Flags.silently (Extraction_plugin.Extract_env.full_extraction (Some mlf)) [CAst.make @@ Ident base_c; CAst.make @@ Ident main];
  CWarnings.set_flags warnings;
  (** Add a main function to get some output *)
  let oc = open_out_gen [Open_append;Open_text] 0o666 mlf in
  Printf.fprintf oc "
let _ = 
  if Array.length Sys.argv = 1 then
    print_string (QuickChickLib.string_of_coqstring (%s))
  else 
    let () = AflPersistent.run (fun () ->
                 let quickchick_result =
                   try Some (%s)
                   with _ -> None
                 in
                     match quickchick_result with
                 | Some (Failure _) -> failwith \"Test Failed\"
                 | _ -> ()
               )  in

    print_string (QuickChickLib.string_of_coqstring (%s));
" (string_of_id main) (string_of_id base_c) (string_of_id main);
  close_out oc;
  (* Before compiling, remove stupid cyclic dependencies like "type int = int".
     TODO: Generalize (.) \g1\b or something *)
  let perl_cmd = "perl -i -p0e 's/type int =\\s*int/type tmptmptmp = int\\ntype int = tmptmptmp/sg' " ^ mlf in
  if Sys.command perl_cmd <> 0 then
    CErrors.user_err (str ("perl script hack failed. Report: " ^ perl_cmd)  ++ fnl ());
  (** Compile the extracted code *)
  (** Extraction sometimes produces ML code that does not implement its interface.
      We circumvent this problem by erasing the interface. **)
  Sys.remove mlif;
  (* TODO: Maxime, thoughts? *)
  (** LEO: However, sometimes the inferred types are too abstract. So we touch the .mli to close the weak types. **)
  let _exit_code = Sys.command ("touch " ^ mlif) in

  Printf.printf "Extracted ML file: %s\n" mlf;
  Printf.printf "Compile command: %s\n" (comp_ml_cmd mlf execn);
  flush_all ();

  (* Compile the (empty) .mli *)
  if Sys.command (comp_mli_cmd mlif) <> 0 then CErrors.user_err (str "Could not compile mli file" ++ fnl ());
  if Sys.command (comp_ml_cmd mlf execn) <> 0 then
    (CErrors.user_err (str "Could not compile test program" ++ fnl ()); None)

  (** Run the test *)
  else 
    (* Should really be shared across this and the tool *)
    let chan = Unix.open_process_in execn in
    let builder = ref [] in
    let rec process_otl_aux () =
      let e = input_line chan in
      print_endline e;
      builder := e :: !builder;
      process_otl_aux() in
    try process_otl_aux ()
    with End_of_file ->
         let stat = Unix.close_process_in chan in
         begin match stat with
         | Unix.WEXITED 0 ->
            ()
         | Unix.WEXITED i ->
            CErrors.user_err (str (Printf.sprintf "Exited with status %d" i) ++ fnl ())
         | Unix.WSIGNALED i ->
            CErrors.user_err (str (Printf.sprintf "Killed (%d)" i) ++ fnl ())
         | Unix.WSTOPPED i ->
            CErrors.user_err (str (Printf.sprintf "Stopped (%d)" i) ++ fnl ())
         end;
         let output = String.concat "\n" (List.rev !builder) in
         Some output

(*
    (** If we want to print the time spent in tests *)
(*    let execn = "time " ^ execn in *)
    if Sys.command execn <> 0 then
      CErrors.user_err (str "Could not run test" ++ fnl ())
 *)

(* TODO: clean leftover files *)
let runTest fuzz c =
  (** [c] is a constr_expr representing the test to run,
      so we first build a new constr_expr representing
      show c **)
  let show_c = CAst.make @@ CApp((None,show), [(c,None)]) in
  (** Build the kernel term from the const_expr *)
  let env = Global.env () in
  let evd = Evd.from_env env in
  let (c, c_evd) = interp_constr env evd c in
  let (show_c,evd) = interp_constr env evd show_c in
  define_and_run fuzz c show_c

let run fuzz f args =
  begin match args with
  | qc_text :: _ -> Printf.printf "QuickChecking %s\n"
                      (Pp.string_of_ppcmds (Ppconstr.pr_constr_expr qc_text));
                      flush_all()
  | _ -> failwith "run called with no arguments"
  end;
  let args = List.map (fun x -> (x,None)) args in
  let c = CAst.make @@ CApp((None,f), args) in
  ignore (runTest fuzz c)

let set_debug_flag (flag_name : string) (mode : string) =
  let toggle =
    match mode with
    | "On"  -> true
    | "Off" -> false
  in
  let reference =
    match flag_name with
    | "Debug" -> flag_debug
(*    | "Warn"  -> flag_warn
    | "Error" -> flag_error *)
  in
  reference := toggle 
(*  Libobject.declare_object
    {(Libobject.default_object ("QC_debug_flag: " ^ flag_name)) with
       cache_function = (fun (_,(flag_name, mode)) -> reference flag_name := toggle mode);
       load_function = (fun _ (_,(flag_name, mode)) -> reference flag_name := toggle mode)}
 *)
	  (*
let run_with f args p =
  let c = CApp(dummy_loc, (None,f), [(args,None);(p,None)]) in
  runTest c
	   *)

VERNAC COMMAND EXTEND QuickCheck CLASSIFIED AS SIDEFF
  | ["QuickCheck" constr(c)] ->     [run false quickCheck [c]]
  | ["QuickCheckWith" constr(c1) constr(c2)] ->     [run false quickCheckWith [c1;c2]]
END;;

VERNAC COMMAND EXTEND QuickChick CLASSIFIED AS SIDEFF
  | ["QuickChick" constr(c)] ->     [run false quickCheck [c]]
  | ["QuickChickWith" constr(c1) constr(c2)] ->     [run false quickCheckWith [c1;c2]]
END;;

VERNAC COMMAND EXTEND MutateCheck CLASSIFIED AS SIDEFF
  | ["MutateCheck" constr(c1) constr(c2)] ->     [run false mutateCheck [c1;c2]]
  | ["MutateCheckWith" constr(c1) constr(c2) constr(c3)] ->     [run false mutateCheckWith [c1;c2;c3]]
END;;

VERNAC COMMAND EXTEND MutateChick CLASSIFIED AS SIDEFF
  | ["MutateChick" constr(c1) constr(c2)] ->     [run false mutateCheck [c1;c2]]
  | ["MutateChickWith" constr(c1) constr(c2) constr(c3)] ->     [run false mutateCheckWith [c1;c2;c3]]
END;;

VERNAC COMMAND EXTEND MutateCheckMany CLASSIFIED AS SIDEFF
  | ["MutateCheckMany" constr(c1) constr(c2)] ->     [run false mutateCheckMany [c1;c2]]
  | ["MutateCheckManyWith" constr(c1) constr(c2) constr(c3)] ->     [run false mutateCheckMany [c1;c2;c3]]
END;;

VERNAC COMMAND EXTEND MutateChickMany CLASSIFIED AS SIDEFF
  | ["MutateChickMany" constr(c1) constr(c2)] ->     [run false mutateCheckMany [c1;c2]]
  | ["MutateChickManyWith" constr(c1) constr(c2) constr(c3)] ->     [run false mutateCheckMany [c1;c2;c3]]
END;;

VERNAC COMMAND EXTEND QuickChickDebug CLASSIFIED AS SIDEFF
  | ["QuickChickDebug" ident(s1) ident(s2)] ->
     [ let s1' = Id.to_string s1 in
       let s2' = Id.to_string s2 in
       set_debug_flag s1' s2' ]
END;;

VERNAC COMMAND EXTEND Sample CLASSIFIED AS SIDEFF
  | ["Sample" constr(c)] -> [run false sample [c]]
END;;<|MERGE_RESOLUTION|>--- conflicted
+++ resolved
@@ -71,16 +71,11 @@
   let path = Lazy.force path in
   let link_files = List.map (Filename.concat path) link_files in
   let link_files = String.concat " " link_files in
-<<<<<<< HEAD
   (* Figure out how to make this more general *)
+  (*   let afl_link = eval_command "opam config var lib" ^ "/afl-persistent/afl-persistent.cmxa" in *)
   let afl_path = "~/.opam/4.04.0+afl/lib/afl-persistent/" in
   let afl_link = afl_path ^ "afl-persistent.cmxa" in
   Printf.sprintf "%s unix.cmxa %s -unsafe-string -rectypes -w a -I %s -I %s -I %s %s %s -o %s" ocamlopt afl_link (Filename.dirname fn) afl_path path link_files fn out
-=======
-  let afl_link = eval_command "opam config var lib" ^ "/afl-persistent/afl-persistent.cmxa" in
-  Printf.sprintf "%s unix.cmxa %s -unsafe-string -rectypes -w a -I %s -I %s %s %s -o %s" ocamlopt afl_link
-    (Filename.dirname fn) path link_files fn out
->>>>>>> 145b2aaa
 
 (*
 let comp_mli_cmd fn =
