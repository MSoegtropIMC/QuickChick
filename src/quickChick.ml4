open Ltac_plugin
open Pp
open Names
open Entries
open Declare
open Libnames
open Util
open Constrintern
open Constrexpr
open Error
open Stdarg

let message = "QuickChick"
let mk_ref s = CAst.make @@ CRef (qualid_of_string s, None)

(* Names corresponding to QuickChick's .v files *)
let show = mk_ref "QuickChick.Show.show"
let quickCheck = mk_ref "QuickChick.Test.quickCheck"
let quickCheckWith = mk_ref "QuickChick.Test.quickCheckWith"
let mutateCheck = mk_ref "QuickChick.MutateCheck.mutateCheck"
let mutateCheckWith = mk_ref "QuickChick.MutateCheck.mutateCheckWith"
let mutateCheckMany = mk_ref "QuickChick.MutateCheck.mutateCheckMany"
let mutateCheckManyWith = mk_ref "QuickChick.MutateCheck.mutateCheckManyWith"
let sample = mk_ref "QuickChick.GenLow.GenLow.sample"

(* Locate QuickChick's files *)
(* The computation is delayed because QuickChick's libraries are not available
when the plugin is first loaded. *)
(* For trunk and forthcoming Coq 8.5: *)
let qid = Libnames.make_qualid (DirPath.make [Id.of_string "QuickChick"]) (Id.of_string "QuickChick")
			       (*
let qid = qualid_of_string "QuickChick.QuickChick"
				*)
let path =
  lazy (let (_,_,path) = Library.locate_qualified_library ~warn:false qid in path)
let path = lazy (Filename.dirname (Lazy.force path))

(* [mkdir -p]: recursively make the parent directories if they do not exist. *)
let rec mkdir_ dname =
  let cmd () = Unix.mkdir dname 0o755 in
  try cmd () with
  | Unix.Unix_error (Unix.EEXIST, _, _) -> ()
  | Unix.Unix_error (Unix.ENOENT, _, _) ->
    (* If the parent directory doesn't exist, try making it first. *)
    mkdir_ (Filename.dirname dname);
    cmd ()

(* Interface with OCaml compiler *)
let temp_dirname =
  let dname = Filename.(concat (get_temp_dir_name ()) "QuickChick") in
  mkdir_ dname;
  Filename.set_temp_dir_name dname;
  dname

(* let link_files = ["quickChickLib.cmx"]*)
let link_files = []

(* TODO: in Coq 8.5, fetch OCaml's path from Coq's configure *)
(* FIX: There is probably a more elegant place to put this flag! *)
let ocamlopt = "ocamlopt -unsafe-string"
let ocamlc = "ocamlc -unsafe-string"

let comp_ml_cmd fn out =
  let path = Lazy.force path in
  let link_files = List.map (Filename.concat path) link_files in
  let link_files = String.concat " " link_files in
  Printf.sprintf "%s -rectypes -w a -I %s -I %s %s %s -o %s" ocamlopt
    (Filename.dirname fn) path link_files fn out

(*
let comp_mli_cmd fn =
  Printf.sprintf "%s -rectypes -I %s %s" ocamlc (Lazy.force path) fn
 *)

let comp_mli_cmd fn =
  let path = Lazy.force path in
  let link_files = List.map (Filename.concat path) link_files in
  let link_files = String.concat " " link_files in
  Printf.sprintf "%s -rectypes -w a -I %s -I %s %s %s" ocamlopt
    (Filename.dirname fn) path link_files fn


let fresh_name n =
    let base = Id.of_string n in

  (** [is_visible_name id] returns [true] if [id] is already
      used on the Coq side. *)
    let is_visible_name id =
      try
        ignore (Nametab.locate (Libnames.qualid_of_ident id));
        true
      with Not_found -> false
    in
    (** Safe fresh name generation. *)
    Namegen.next_ident_away_from base is_visible_name

(** [define c] introduces a fresh constant name for the term [c]. *)
let define c env evd =
  let (evd,_) = Typing.type_of env evd c in
  let uctxt = UState.context (Evd.evar_universe_context evd) in
  let fn = fresh_name "quickchick" in
  (* TODO: Maxime - which of the new internal flags should be used here? The names aren't as clear :) *)
  ignore (declare_constant ~internal:InternalTacticRequest fn
      (DefinitionEntry (definition_entry ~univs:(Polymorphic_const_entry uctxt) (EConstr.to_constr evd c)),
       Decl_kinds.IsDefinition Decl_kinds.Definition));
  fn

(* [$TMP/QuickChick/$TIME/QuickChick.ml],
   where [$TIME] is the current time in format [HHMMSS]. *)
let new_ml_file () : string =
  let tm = Unix.localtime (Unix.time ()) in
  let ts = Printf.sprintf "%02d%02d%02d" tm.Unix.tm_hour tm.Unix.tm_min tm.Unix.tm_sec in
  let temp_dir = Filename.concat temp_dirname ts in
  mkdir_ temp_dir;
  Filename.temp_file ~temp_dir "QuickChick" ".ml"

let define_and_run c env evd =
  (** Extract the term and its dependencies *)
  let main = define c env evd in
  let mlf   : string = new_ml_file () in
  let execn : string = Filename.chop_extension mlf ^ ".native" in
  let mlif  : string = Filename.chop_extension mlf ^ ".mli"    in
  let dir   : string = Filename.dirname mlf in
  let warnings = CWarnings.get_flags () in
  let mute_extraction = warnings ^ (if warnings = "" then "" else ",") ^ "-extraction-opaque-accessed" in
  CWarnings.set_flags mute_extraction;
  Flags.silently (Extraction_plugin.Extract_env.full_extraction (Some mlf)) [qualid_of_ident main];
  CWarnings.set_flags warnings;
  (** Add a main function to get some output *)
  let oc = open_out_gen [Open_append;Open_text] 0o666 mlf in
  let for_output =
    "\nlet _ = print_string (\n" ^
    "let l = (" ^ (Id.to_string main) ^ ") in\n"^
    "let s = Bytes.create (List.length l) in\n" ^
    "let rec copy i = function\n" ^
    "| [] -> s\n" ^
    "| c :: l -> Bytes.set s i c; copy (i+1) l\n" ^
    "in Bytes.to_string (copy 0 l))" in
  Printf.fprintf oc "%s" for_output;
  close_out oc;
  (* Before compiling, remove stupid cyclic dependencies like "type int = int".
     TODO: Generalize (.) \g1\b or something *)
  let perl_cmd = "perl -i -p0e 's/type int =\\s*int/type tmptmptmp = int\\ntype int = tmptmptmp/sg' " ^ mlf in
  if Sys.command perl_cmd <> 0 then
    CErrors.user_err (str ("perl script hack failed. Report: " ^ perl_cmd)  ++ fnl ());
  (** Compile the extracted code *)
  (** Extraction sometimes produces ML code that does not implement its interface.
      We circumvent this problem by erasing the interface. **)
  Sys.remove mlif;
  (* TODO: Maxime, thoughts? *)
  (** LEO: However, sometimes the inferred types are too abstract. So we touch the .mli to close the weak types. **)
  (*
  let _exit_code = Sys.command ("touch " ^ mlif) in
<<<<<<< HEAD
  msg_debug (str "Extracted ML file: " ++ str mlf);
  msg_debug (str "Compile command: " ++ str (comp_ml_cmd mlf execn));
   *)
  let oc' : out_channel = open_out (Filename.concat dir "m.ml") in
  output_string oc' "type ('a, 'b) sum = Inl of 'a | Inr of 'b";
  close_out oc';
  (*
=======
>>>>>>> c06e8f8c
  Printf.printf "Extracted ML file: %s\n" mlf;
  Printf.printf "Compile command: %s\n" (comp_ml_cmd mlf execn);
  flush_all ();
  *)
  (* Compile the (empty) .mli *)
  (*
  if Sys.command (comp_mli_cmd mlif) <> 0 then CErrors.user_err (str "Could not compile mli file" ++ fnl ());
  if Sys.command (comp_ml_cmd mlf execn) <> 0 then
    (CErrors.user_err (str "Could not compile test program" ++ fnl ()); None)
   *)
  if Sys.command ("cd " ^ dir ^ "; ocamlbuild " ^ Filename.basename execn) <> 0 then
    (CErrors.user_err (str "Could not compile test program" ++ fnl ()); None)

  (** Run the test *)
  else
    (* Should really be shared across this and the tool *)
    let chan = Unix.open_process_in execn in
    let builder = ref [] in
    let rec process_otl_aux () =
      let e = input_line chan in
      print_endline e;
      builder := e :: !builder;
      process_otl_aux() in
    try process_otl_aux ()
    with End_of_file ->
         let stat = Unix.close_process_in chan in
         begin match stat with
         | Unix.WEXITED 0 ->
            ()
         | Unix.WEXITED i ->
            CErrors.user_err (str (Printf.sprintf "Exited with status %d" i) ++ fnl ())
         | Unix.WSIGNALED i ->
            CErrors.user_err (str (Printf.sprintf "Killed (%d)" i) ++ fnl ())
         | Unix.WSTOPPED i ->
            CErrors.user_err (str (Printf.sprintf "Stopped (%d)" i) ++ fnl ())
         end;
         let output = String.concat "\n" (List.rev !builder) in
         Some output

(*
    (** If we want to print the time spent in tests *)
(*    let execn = "time " ^ execn in *)
    if Sys.command execn <> 0 then
      CErrors.user_err (str "Could not run test" ++ fnl ())
 *)

(* TODO: clean leftover files *)
let runTest c env evd =
  (** [c] is a constr_expr representing the test to run,
      so we first build a new constr_expr representing
      show c **)
  let c = CAst.make @@ CApp((None,show), [(c,None)]) in
  (** Build the kernel term from the const_expr *)

  (*  Printf.printf "Before interp constr\n"; flush stdout; *)
  
  let (c,_evd) = interp_constr env evd c in

  (* Printf.printf "So far so good?\n"; flush stdout; *)
  define_and_run c env evd

let run f args =
  begin match args with
  | qc_text :: _ -> Printf.printf "QuickChecking %s\n"
                      (Pp.string_of_ppcmds (Ppconstr.pr_constr_expr qc_text));
                      flush_all()
  | _ -> failwith "run called with no arguments"
  end;
  let args = List.map (fun x -> (x,None)) args in
  let c = CAst.make @@ CApp((None,f), args) in
  let env = Global.env () in
  let evd = Evd.from_env env in
  ignore (runTest c env evd)

let set_debug_flag (flag_name : string) (mode : string) =
  let toggle =
    match mode with
    | "On"  -> true
    | "Off" -> false
  in
  let reference =
    match flag_name with
    | "Debug" -> flag_debug
(*    | "Warn"  -> flag_warn
    | "Error" -> flag_error *)
  in
  reference := toggle 
(*  Libobject.declare_object
    {(Libobject.default_object ("QC_debug_flag: " ^ flag_name)) with
       cache_function = (fun (_,(flag_name, mode)) -> reference flag_name := toggle mode);
       load_function = (fun _ (_,(flag_name, mode)) -> reference flag_name := toggle mode)}
 *)
	  (*
let run_with f args p =
  let c = CApp(dummy_loc, (None,f), [(args,None);(p,None)]) in
  runTest c
	   *)

VERNAC COMMAND EXTEND QuickCheck CLASSIFIED AS SIDEFF
  | ["QuickCheck" constr(c)] ->     [run quickCheck [c]]
  | ["QuickCheckWith" constr(c1) constr(c2)] ->     [run quickCheckWith [c1;c2]]
END;;

VERNAC COMMAND EXTEND QuickChick CLASSIFIED AS SIDEFF
  | ["QuickChick" constr(c)] ->     [run quickCheck [c]]
  | ["QuickChickWith" constr(c1) constr(c2)] ->     [run quickCheckWith [c1;c2]]
END;;

VERNAC COMMAND EXTEND MutateCheck CLASSIFIED AS SIDEFF
  | ["MutateCheck" constr(c1) constr(c2)] ->     [run mutateCheck [c1;c2]]
  | ["MutateCheckWith" constr(c1) constr(c2) constr(c3)] ->     [run mutateCheckWith [c1;c2;c3]]
END;;

VERNAC COMMAND EXTEND MutateChick CLASSIFIED AS SIDEFF
  | ["MutateChick" constr(c1) constr(c2)] ->     [run mutateCheck [c1;c2]]
  | ["MutateChickWith" constr(c1) constr(c2) constr(c3)] ->     [run mutateCheckWith [c1;c2;c3]]
END;;

VERNAC COMMAND EXTEND MutateCheckMany CLASSIFIED AS SIDEFF
  | ["MutateCheckMany" constr(c1) constr(c2)] ->     [run mutateCheckMany [c1;c2]]
  | ["MutateCheckManyWith" constr(c1) constr(c2) constr(c3)] ->     [run mutateCheckMany [c1;c2;c3]]
END;;

VERNAC COMMAND EXTEND MutateChickMany CLASSIFIED AS SIDEFF
  | ["MutateChickMany" constr(c1) constr(c2)] ->     [run mutateCheckMany [c1;c2]]
  | ["MutateChickManyWith" constr(c1) constr(c2) constr(c3)] ->     [run mutateCheckMany [c1;c2;c3]]
END;;

VERNAC COMMAND EXTEND QuickChickDebug CLASSIFIED AS SIDEFF
  | ["QuickChickDebug" ident(s1) ident(s2)] ->
     [ let s1' = Id.to_string s1 in
       let s2' = Id.to_string s2 in
       set_debug_flag s1' s2' ]
END;;

VERNAC COMMAND EXTEND Sample CLASSIFIED AS SIDEFF
  | ["Sample" constr(c)] -> [run sample [c]]
END;;<|MERGE_RESOLUTION|>--- conflicted
+++ resolved
@@ -151,16 +151,6 @@
   (** LEO: However, sometimes the inferred types are too abstract. So we touch the .mli to close the weak types. **)
   (*
   let _exit_code = Sys.command ("touch " ^ mlif) in
-<<<<<<< HEAD
-  msg_debug (str "Extracted ML file: " ++ str mlf);
-  msg_debug (str "Compile command: " ++ str (comp_ml_cmd mlf execn));
-   *)
-  let oc' : out_channel = open_out (Filename.concat dir "m.ml") in
-  output_string oc' "type ('a, 'b) sum = Inl of 'a | Inr of 'b";
-  close_out oc';
-  (*
-=======
->>>>>>> c06e8f8c
   Printf.printf "Extracted ML file: %s\n" mlf;
   Printf.printf "Compile command: %s\n" (comp_ml_cmd mlf execn);
   flush_all ();
