--- conflicted
+++ resolved
@@ -84,15 +84,9 @@
   let extra_link_files =
     String.concat " " (List.map (fun (s : string * string) -> tmp_dir ^ "/" ^ fst s) !extra_files) in
   print_endline ("Extra: " ^ extra_link_files);
-<<<<<<< HEAD
-  Printf.sprintf "%s unix.cmxa %s -unsafe-string -rectypes -w a -I %s -I %s -I %s %s %s %s -o %s" ocamlopt afl_link (Filename.dirname fn) afl_path path link_files extra_link_files fn out 
-(*  Printf.sprintf "%s unix.cmxa -unsafe-string -rectypes -w a -I %s -I %s %s %s %s -o %s" ocamlopt (Filename.dirname fn) path link_files extra_link_files fn out
+  Printf.sprintf "%s unix.cmxa str.cmxa %s -unsafe-string -rectypes -w a -I %s -I %s -I %s %s %s %s -o %s" ocamlopt afl_link (Filename.dirname fn) afl_path path link_files extra_link_files fn out 
+(*  Printf.sprintf "%s unix.cmxa str.cmxa -unsafe-string -rectypes -w a -I %s -I %s %s %s %s -o %s" ocamlopt (Filename.dirname fn) path link_files extra_link_files fn out
  *)
-=======
-  (*  Printf.sprintf "%s unix.cmxa %s -unsafe-string -rectypes -w a -I %s -I %s -I %s %s %s %s -o %s" ocamlopt afl_link (Filename.dirname fn) afl_path path link_files extra_link_files fn out *)
-  Printf.sprintf "%s unix.cmxa str.cmxa -unsafe-string -rectypes -w a -I %s -I %s %s %s %s -o %s" ocamlopt (Filename.dirname fn) path link_files extra_link_files fn out
-
->>>>>>> 6f59bec3
 (*
 let comp_mli_cmd fn =
   Printf.sprintf "%s -rectypes -I %s %s" ocamlc (Lazy.force path) fn
