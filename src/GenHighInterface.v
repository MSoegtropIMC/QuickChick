--- conflicted
+++ resolved
@@ -339,84 +339,5 @@
 
 Parameter semOneOf : forall A (g0 : G A) (gs : list (G A)),
   semGen (oneOf (g0 ;; gs))  <--> \bigcup_(g in (g0 :: gs)) semGen g.
-<<<<<<< HEAD
 *)
-=======
-
-Declare Instance bindOptMonotonic
-        {A B} (g : G (option A)) (f : A -> G (option B)) :
-  SizeMonotonic g ->
-  (forall x, SizeMonotonic (f x)) ->
-  SizeMonotonic (bindGenOpt g f).
-
-Declare Instance bindOptMonotonicOpt
-        {A B} (g : G (option A)) (f : A -> G (option B)) :
-  SizeMonotonicOpt g ->
-  (forall x, SizeMonotonicOpt (f x)) ->
-  SizeMonotonicOpt (bindGenOpt g f).
-
-  (* Review this *)
-  Parameter semBindOptSizeMonotonicIncl_r :
-    forall {A B} (g : G (option A)) (f : A -> G (option B)) (s1 : set A) (s2 : A -> set B),
-      semGen g \subset (Some @: s1) :|: [set None] ->
-      (forall x, semGen (f x) \subset Some @: (s2 x) :|: [set None]) ->
-      semGen (bindGenOpt g f) \subset Some @: (\bigcup_(a in s1) s2 a) :|: [set None].
-
-  Parameter semBindOptSizeMonotonicIncl_l :
-    forall {A B} (g : G (option A)) (f : A -> G (option B)) (s1 : set A)  (fs : A -> set B)
-      `{Hg : SizeMonotonicOpt _ g} {Hf : forall a, SizeMonotonicOpt (f a)},
-      Some @: s1 \subset semGen g ->
-      (forall x, Some @: (fs x) \subset semGen (f x)) ->
-      (Some @: \bigcup_(a in s1) (fs a)) \subset semGen (bindGenOpt g f).
-
-  Parameter semBindOptSizeOpt_subset_compat :
-    forall {A B : Type} (g g' : G (option A)) (f f' : A -> G (option B)),
-      (forall s, isSome :&: semGenSize g s \subset isSome :&: semGenSize g' s) ->
-      (forall x s, isSome :&: semGenSize (f x) s \subset isSome :&: semGenSize (f' x) s) ->
-      (forall s, isSome :&: semGenSize (bindGenOpt g f) s \subset isSome :&: semGenSize (bindGenOpt g' f') s).
-
-Definition GOpt A := G (option A).
-
-Instance Monad_GOpt : Monad GOpt := {
-  ret A x := returnGen (Some x);
-  bind A B := bindGenOpt;
-}.
-
-Parameter semSizeOpt_retry :
-  forall {A} (n : nat) (g : G (option A)) (s : nat),
-    semGenSizeOpt (retry n g) s <--> semGenSizeOpt g s.
-
-Parameter semSizeOpt_suchThatMaybe1 :
-  forall {A : Type} (g : G A) (p : A -> bool) (s : nat),
-    semGenSizeOpt (suchThatMaybe1 g p) s <--> semGenSize g s :&: p.
-
-Parameter semSizeOpt_suchThatMaybe :
-  forall {A : Type} (g : G A) (p : A -> bool) (s : nat),
-    semGenSizeOpt (suchThatMaybe g p) s <--> semGenSize g s :&: p.
-
-Parameter semSizeOpt_suchThatMaybeOpt :
-  forall {A : Type} (g : G (option A)) (p : A -> bool) (s : nat),
-    semGenSizeOpt (suchThatMaybeOpt g p) s <-->
-    semGenSizeOpt g s :&: p.
-
-Declare Instance MonotonicOpt_retry {A} (n : nat) (g : G (option A)) :
-  SizeMonotonicOpt g ->
-  SizeMonotonicOpt (retry n g).
-
-Declare Instance MonotonicOpt_suchThatMaybe1
-        {A : Type} (g : G A) (f : A -> bool) :
-  SizeMonotonic g ->
-  SizeMonotonicOpt (suchThatMaybe1 g f).
-
-Declare Instance MonotonicOpt_suchThatMaybe
-        {A : Type} (g : G A) (f : A -> bool) :
-  SizeMonotonic g ->
-  SizeMonotonicOpt (suchThatMaybe g f).
-
-Declare Instance MonotonicOpt_suchThatMaybeOpt
-        {A : Type} (g : G (option A)) (f : A -> bool) :
-  SizeMonotonicOpt g ->
-  SizeMonotonicOpt (suchThatMaybeOpt g f).
-
->>>>>>> 04a3828d
 End Sig.