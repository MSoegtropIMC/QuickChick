Set Warnings "-extraction-opaque-accessed,-extraction".
Set Warnings "-notation-overridden,-parsing".

Require Import Coq.Classes.Morphisms.
Require Import mathcomp.ssreflect.ssreflect.
From mathcomp Require Import ssrbool ssrnat.
Require Import Sets GenLow Tactics.
Require Import Recdef.
Require Import List.

Require Import ZArith ZArith.Znat Arith.

Import GenLow.

Set Bullet Behavior "Strict Subproofs".

(** Apply a function n times *)
Fixpoint appn {A} (f : A -> A) (n : nat) : A ->  A :=
  fun x =>
    match n with
      | 0%nat => x
      | S n' => f (appn f n' x)
    end.

Infix "^" := appn (at level 30, right associativity) : fun_scope.


(** Instance Hierarchy  

   GenSized 
      |
      |
     Gen   Shrink
       \    /
        \  /
      Arbitrary
*)

(** * Generator-related classes *)

(* begin gen_sized_class *)
Class GenSized (A : Type) := { arbitrarySized : nat -> G A }.
(* end gen_sized_class *)

(* begin gen_class *)
Class Gen (A : Type) := { arbitrary : G A }.
(* end gen_class *)

Class GenEnumSized (A : Type) := { arbEnumSized : nat -> G A }.
Class GenEnum (A : Type) := { arbEnum : G A }.

(** Shrink class *)
Class Shrink (A : Type) :=
  { shrink : A -> list A }.

(** Arbitrary Class *)
Class Arbitrary (A : Type) `{Gen A} `{Shrink A}.

(** * Sizes of types *)
  
Class Sized (A : Type) :=
  { size : A -> nat }.

Class CanonicalSized (A : Type) `{Sized A} :=
  {
    zeroSized : set A;
    succSized : set A -> set A;

    zeroSized_spec : zeroSized <--> [ set x : A | size x = 0 ];
    succSized_spec :
      forall n, succSized [ set x : A | size x <= n ] <--> [ set x : A | size x <= S n ]
 
  }.

Lemma size_ind (A : Type) `{Hyp : Sized A} :
  forall (P : A -> Prop), (forall y, (forall x, size x < size y -> P x) -> P y) -> (forall x, P x).
Proof.
  intros P H1.
  intros x.
  assert (Hin : [ set y :  A | size y <= size x] x); eauto.
  revert Hin.
  generalize (size x). intros n.
  revert x. induction n.
  - intros x Hl. apply H1. intros x1 Hlt. ssromega.
  - intros x Hleq. eapply H1. intros x1 Hlt.
    eapply IHn. ssromega.
Qed.

Lemma size_lfp (A : Type) `{Hyp : CanonicalSized A} :
  [set x : A | True ] <--> \bigcup_(s : nat) [set x : A | size x <= s ].
Proof.
  intros a; split; eauto. intros _.
  exists (size a). split; eauto. constructor.
Qed.

Lemma succ_lfp (A : Type) `{Hyp : CanonicalSized A}
      `{Proper _ (respectful set_eq set_eq) succSized} s :
  [set x : A | size x <= s ] <-->  (succSized ^ s) zeroSized.
Proof.
  induction s.
  simpl.
  - rewrite zeroSized_spec.
    split; intros; ssromega.
  - simpl. rewrite <- succSized_spec.
    rewrite IHs. reflexivity.
Qed.

(* Lemma succ_lfp' (A : Type) `{Hyp : CanonicalSized A} : *)
(*   \bigcup_(s : nat)  (succSized ^ s) zeroSized <--> [ set x : A | True ]. *)
(* Proof. *)
(*   intros. split; eauto. *)
(*   intros _. *)
(*   eapply set_eq_trans. *)
(*   Focus 2. symmetry. *)
(*   eapply succ_lfp. *)
(*   simpl.  *)
(*   rewrite succ_lfp at 2. *)
(* split. *)
(*     split. rewrite IHs. firstorder. *)
(*     IHs. *)
(*   firstorder. reflexivity. split; intros; eauto. *)
(*   exists (size a). *)
(*   remember (size a) as s. *)
(*   revert a Heqs. induction s; intros. *)
(*   - split. constructor. *)
(*     simpl. eapply zeroSized_spec. now eauto. *)
(*   - split. constructor. *)
(*     simpl. *)
(*     eapply (succSized_spec. *)
(*     eassumption. *)
(*   eapply size_ind. *)
  
(*   [set x : A | True ] <-->  . *)

(** * Correctness classes *)

(** Correctness of sized generators *)
Class SizedCorrect {A : Type} `{Sized A} (g : nat -> G A) :=
  {
    arbitrarySizedCorrect : forall s, semGen (g s) <--> [set x : A | size x <= s ]
  }.

(** Correctness of generators *)
Class Correct (A : Type) (g : G A)  :=
  {
    arbitraryCorrect : semGen g <--> [set : A]
  }.

(** * Monotonic generators *)

(** Monotonicity of size parametric generators *)
Class GenSizedMonotonic (A : Type) `{GenSized A}
      `{forall s, SizeMonotonic (arbitrarySized s)}.

(** Monotonicity of size parametric generators v2 *)
Class GenSizedSizeMonotonic (A : Type) `{GenSized A} `{SizedMonotonic A arbitrarySized}.

Class GenMonotonic (A : Type) `{Gen A} `{SizeMonotonic A arbitrary}.

(** * Correct generators *)

Class GenSizedCorrect (A : Type) `{GenSized A} `{SizedCorrect A arbitrarySized}.

Class GenCorrect (A : Type) `{Gen A} `{Correct A arbitrary}.
 
(* Monotonic and Correct generators *)
Class GenMonotonicCorrect (A : Type)
      `{Gen A} `{SizeMonotonic A arbitrary} `{Correct A arbitrary}.

(** Coercions *)
  
Instance GenSizedMonotonicOfSizeMonotonic
         (A : Type) (Hgen : GenSized A) (Hmon : forall s, @SizeMonotonic A (arbitrarySized s))
: @GenSizedMonotonic A Hgen Hmon := {}.
  
Instance GenMonotonicOfSizeMonotonic
         (A : Type) (Hgen : Gen A) (Hmon : @SizeMonotonic A arbitrary)
: @GenMonotonic A Hgen Hmon := {}.

Instance GenSizedCorrectOfSizedCorrect
         (A : Type) (Hgen : GenSized A) `{Hcor : SizedCorrect A arbitrarySized}
: @GenSizedCorrect A Hgen _ Hcor := {}.

Instance GenCorrectOfCorrect
         (A : Type) (Hgen : Gen A) `{Hcor : Correct A arbitrary}
: @GenCorrect A Hgen Hcor := {}.

Instance GenSizedSizeMonotonicOfSizedMonotonic
         (A : Type) (Hgen : GenSized A) (Hmon : @SizedMonotonic A arbitrarySized)
: @GenSizedSizeMonotonic A Hgen Hmon := {}.

(* Zoe : Is global really needed here? *)
Global Instance GenOfGenSized {A} `{GenSized A} : Gen A :=
  {| arbitrary := sized arbitrarySized |}.

<<<<<<< HEAD
(*
Global Instance GenEnumOfGenEnumSized {A} `{GenEnumSized A} : GenEnum A :=
  {| arbEnum := arbEnumSized arbitrarySized |}.
 *)

Global Instance ArbitraryOfGenShrink {A} `{Gen A} `{Shrink A} : Arbitrary A.
=======
Global Instance ArbitraryOfGenShrink {A} `{Gen A} `{Shrink A} : Arbitrary A := {}.
>>>>>>> 04a3828d

Generalizable Variables PSized PMon PSMon PCorr.

(*
Instance GenMonotonicOfSized (A : Type)
         {H : GenSized A}
         `{@GenSizedMonotonic A H PMon}
         `{@GenSizedSizeMonotonic A H PSMon}
: GenMonotonic A := {}.

Instance GenCorrectOfSized (A : Type)
         {H : GenSized A}
         `{@GenSizedMonotonic A H PMon}
         `{@GenSizedSizeMonotonic A H PSMon}
         `{@GenSizedCorrect A H PSized PCorr} : Correct A arbitrary.
Proof.
  constructor. unfold arbitrary, GenOfGenSized. 
  eapply set_eq_trans.
  - eapply semSized_alt; eauto with typeclass_instances.
  - setoid_rewrite arbitrarySizedCorrect.
    split. intros [n H3]. constructor; eauto.
    intros H4. eexists; split; eauto.
Qed.
*)

Lemma nat_set_ind (A : Type) `{GenSized A} `{Hyp : CanonicalSized A} :
  (semGen (arbitrarySized 0) <--> zeroSized) ->
  (forall (s : nat) (elems : set A),
     semGen (arbitrarySized s) <--> elems ->
     semGen (arbitrarySized (s.+1)) <--> succSized elems) ->
  (forall s : nat, semGen (arbitrarySized s) <--> (fun x : A => size x <= s)).
Proof.
  intros HO IH. intros n; induction n.
  - eapply set_eq_trans with (B := (fun x : A => size x = 0)).
    rewrite -zeroSized_spec //=.
    intros s. destruct (size s). now firstorder.
    split; intros; ssromega.
  - rewrite -succSized_spec. eauto.
Qed.<|MERGE_RESOLUTION|>--- conflicted
+++ resolved
@@ -193,16 +193,12 @@
 Global Instance GenOfGenSized {A} `{GenSized A} : Gen A :=
   {| arbitrary := sized arbitrarySized |}.
 
-<<<<<<< HEAD
 (*
 Global Instance GenEnumOfGenEnumSized {A} `{GenEnumSized A} : GenEnum A :=
   {| arbEnum := arbEnumSized arbitrarySized |}.
  *)
 
-Global Instance ArbitraryOfGenShrink {A} `{Gen A} `{Shrink A} : Arbitrary A.
-=======
-Global Instance ArbitraryOfGenShrink {A} `{Gen A} `{Shrink A} : Arbitrary A := {}.
->>>>>>> 04a3828d
+Global Program Instance ArbitraryOfGenShrink {A} `{Gen A} `{Shrink A} : Arbitrary A.
 
 Generalizable Variables PSized PMon PSMon PCorr.
 
