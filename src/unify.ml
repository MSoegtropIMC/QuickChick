open Pp
open Util
open GenericLib
open Error

(* TODO : move to utils or smth *)
type name_provider = { next_name : unit -> string }

let mk_name_provider s = 
  let cnt = ref 0 in
  { next_name = fun () -> 
      let res = Printf.sprintf "%s_%d_" s !cnt in
      incr cnt;
      res
  }

(* Ranges are undefined, unknowns or constructors applied to ranges *)
module Unknown = struct
  type t = var

  let to_string = var_to_string
  let from_string x = fresh_name x
  let from_var x = x
  let from_id x = var_of_id x                 

  let undefined = fresh_name "Ireallywantundefinedherebutwedonthavelaziness"

end

module UnknownOrd = struct
  type t = Unknown.t
  let compare x y = compare (Unknown.to_string x) (Unknown.to_string y)
end

type unknown = Unknown.t

type range = Ctr of constructor * range list
           | Unknown of unknown
           | Undef of dep_type
           | FixedInput
           | Parameter of ty_param
           | RangeHole

let is_parameter r =
  match r with
  | Parameter _ -> true
  | _ -> false
           
let rec range_to_string = function
  | Ctr (c, rs) -> constructor_to_string c ^ " " ^ str_lst_to_string " " (List.map range_to_string rs)
  | Unknown u -> Unknown.to_string u
  | Undef dt -> Printf.sprintf "Undef (%s)" (dep_type_to_string dt)
  | FixedInput -> "FixedInput"
  | RangeHole  -> "_"
  | Parameter p -> ty_param_to_string p

module UM = Map.Make(UnknownOrd)

(* Maps unknowns to range *)
type umap = range UM.t

let umfind k m = 
  try UM.find k m 
  with Not_found ->
    CErrors.user_err (str (Printf.sprintf "Can't find: %s" (Unknown.to_string k)) ++ fnl())

let lookup (k : unknown) (m : umap) = try Some (UM.find k m) with Not_found -> None

(* For equality handling: require ordered (String, String) *)
module OrdTSS = struct 
  type t = unknown * unknown
  let compare x y = compare x y
end

module EqSet = Set.Make(OrdTSS)

let eq_set_add u1 u2 eqs = 
  let (u1', u2') = if u1 < u2 then (u1, u2) else (u2, u1) in
  EqSet.add (u1', u2') eqs

module OrdTyp = struct 
  type t = dep_type
  let compare = compare
end

module ArbSet = Set.Make(OrdTyp)

type unknown_provider = { next_unknown : unit -> Unknown.t }

let unk_provider = 
  let np = mk_name_provider "unkn" in
  { next_unknown = fun () -> Unknown.from_string (np.next_name ()) }


(* Match a constructor/ranges list to a fixed input *)
(* Range list is toplevel, so it's mostly unifications.
   If any of the unknowns in rs is "FixedInput", then 
   we need to create a fresh unknown, bind it to the other unknown and 
   raise an equality check *)
let rec raiseMatch (k : umap) (c : constructor) (rs : range list) (eqs: EqSet.t) 
        : (umap * matcher_pat * EqSet.t) option = 
  (foldM (fun (k, l, eqs) r ->
         match r with 
         | Ctr (c', rs') ->
            raiseMatch k c' rs' eqs >>= fun (k', m, eqs') ->
            Some (k', m::l, eqs')
         | Unknown u ->
            let rec go u = 
              lookup u k >>= fun r' ->
              begin match r' with 
              | Undef _ -> (* The unknown should now be fixed *)
                 Some (UM.add u FixedInput k, (MatchU u)::l, eqs)
              | FixedInput -> (* The unknown is already fixed, raise an eq check *)
                 let u' = unk_provider.next_unknown () in
                 Some (UM.add u' (Unknown u) k, (MatchU u')::l, eq_set_add u' u eqs)
              | Ctr (c', rs') ->
                 raiseMatch k c' rs' eqs >>= fun (k', m, eqs') ->
                 Some (k', m :: l, eqs')
              | Unknown u' -> go u'
              | RangeHole -> failwith "Internal: RangeHoles should not appear past entry"
              | Parameter _p -> failwith "QC Internal: Does this occur (Parameter in match)?"
              end
            in go u
         | Parameter p -> Some (k, MatchParameter p :: l, eqs)
         | _ -> failwith "Toplevel ranges should be Unknowns or constructors"
        ) (Some (k, [], eqs)) rs) >>= fun (k', l, eqs') ->
  Some (k', MatchCtr (c, List.rev l), eqs')

(* Invariants: 
   -- Everything has a binding, even if just Undef 
   -- r1, r2 are never FixedInput, Undef (handled inline)
   -- TopLevel ranges can be unknowns or constructors applied to toplevel ranges
   -- Constructor bindings in umaps are also toplevel. 
   -- Only unknowns can be bound to Undef/FixedInput
*)
let rec unify (k : umap) (r1 : range) (r2 : range) (eqs : EqSet.t)
        : (umap * range * EqSet.t * (unknown * matcher_pat) list) option =
  msg_debug (str (Printf.sprintf "Calling unify with %s %s" (range_to_string r1) (range_to_string r2)) ++ fnl ());
  match r1, r2 with
  | Unknown u1, Unknown u2 ->
     if u1 = u2 then Some (k, Unknown u1, eqs, []) else
     lookup u1 k >>= fun r1 -> 
     lookup u2 k >>= fun r2 ->
     msg_debug (str (Printf.sprintf "Unifying two unknowns with ranges: %s %s" (range_to_string r1) (range_to_string r2)) ++ fnl ());
     begin match r1, r2 with 
     (* "Delay" cases - unknowns call unify again *)
     (* TODO: rething return value *)
     | Unknown u1', _ -> 
        unify k (Unknown u1') (Unknown u2) eqs >>= fun (k', _r', eqs', ms') ->
        Some (k', Unknown u1, eqs', ms')
     | _, Unknown u2' ->
        unify k (Unknown u1) (Unknown u2') eqs >>= fun (k', _r', eqs', ms') ->
        Some (k', Unknown u2, eqs', ms')

     (* "Hard" case: both are fixed. Need to raise an equality check on the inputs *)
     | FixedInput, FixedInput -> 
        let (u1', u2') = if u1 < u2 then (u1, u2) else (u2, u1) in
        (* Need to insert an equality between u1 and u2 *)
        let eqs' = EqSet.add (u1, u2) eqs in 
        (* Unify them in k *)
        Some (UM.add u1' (Unknown u2') k, Unknown u1', eqs', [])

     (* Easy cases: When at least one is undefined, it binds to the other *)
     (* Can probably replace fixed input with _ *)
     | Undef _ , Undef _ ->
        let (u1', u2') = if u1 < u2 then (u1, u2) else (u2, u1) in
        Some (UM.add u1' (Unknown u2') k, Unknown u1', eqs, [])
     | _, Undef _ ->
        Some (UM.add u2 (Unknown u1) k, Unknown u2, eqs, [])
     | Undef _, _ ->
        Some (UM.add u1 (Unknown u2) k, Unknown u1, eqs, [])

     (* Constructor bindings *) 
     | Ctr (c1, rs1), Ctr (c2, rs2) ->
        msg_debug (str (Printf.sprintf "Constructors: %s - %s\n"
                                         (String.concat " " (List.map range_to_string rs1))
                                         (String.concat " " (List.map range_to_string rs2)))
                         ++ fnl ());
        if c1 = c2 then 
          foldM (fun b a -> let (r1, r2) = a in 
                            let (k, l, eqs, ms) = b in 
                            unify k r1 r2 eqs >>= fun res ->
                            let (k', r', eqs', ms') = res in 
                            Some (k', r'::l, eqs', ms @ ms')
                ) (Some (k, [], eqs, [])) (List.combine rs1 rs2) >>= fun (k', rs', eqs', ms) ->
          Some (k', Ctr (c1, List.rev rs'), eqs', ms)
        else None

     (* Last hard cases: Constructors vs fixed *) 
     | FixedInput, Ctr (c, rs) ->
        (* Raises a match and potential equalities *)
        raiseMatch k c rs eqs >>= fun (k', m, eqs') ->
        Some (UM.add u1 (Unknown u2) k', Unknown u1, eqs', [(u1, m)])
     | Ctr (c, rs), FixedInput ->
        (* Raises a match and potential equalities *)
        raiseMatch k c rs eqs >>= fun (k', m, eqs') ->
        Some (UM.add u2 (Unknown u1) k', Unknown u2, eqs', [(u2, m)])
     | Parameter p, Parameter q ->
        if p = q then Some (k, Parameter p, eqs, []) else None
     | _ -> failwith "QC Internal: RangeHole/Parameter in unify"
     end
   | Ctr (c1, rs1), Ctr (c2, rs2) ->
        msg_debug (str (Printf.sprintf "Constructors2: %s - %s\n"
                                         (String.concat " " (List.map range_to_string rs1))
                                         (String.concat " " (List.map range_to_string rs2)))
                         ++ fnl ());
      if c1 = c2 then 
        foldM (fun b a -> let (r1, r2) = a in 
                          let (k, l, eqs, ms) = b in 
                          unify k r1 r2 eqs >>= fun res ->
                          let (k', r', eqs', ms') = res in 
                          Some (k', r'::l, eqs', ms @ ms')
              ) (Some (k, [], eqs, [])) (List.combine rs1 rs2) >>= fun (k', rs', eqs', ms) ->
        Some (k', Ctr (c1, List.rev rs'), eqs', ms)
      else None
   | Unknown u, Ctr (c, rs) 
   | Ctr (c, rs), Unknown u ->
      lookup u k >>= fun r ->
      begin match r with 
      | FixedInput -> 
        (* Raises a match and potential equalities *)
        raiseMatch k c rs eqs >>= fun (k', m, eqs') ->
        Some (UM.add u (Ctr (c,rs)) k', Unknown u, eqs', [(u, m)])
      | Undef _ -> Some (UM.add u (Ctr (c,rs)) k, Unknown u, eqs, [])
      | Ctr (c', rs') -> 
        msg_debug (str (Printf.sprintf "Constructors3: %s \n"
                                         (String.concat " " (List.map range_to_string rs')))
                         ++ fnl ());
        if c = c' then 
          foldM (fun b a -> let (r1, r2) = a in 
                            let (k, l, eqs, ms) = b in 
                            unify k r1 r2 eqs >>= fun res ->
                            let (k', r', eqs', ms') = res in 
                            Some (k', r'::l, eqs', ms @ ms')
                ) (Some (k, [], eqs, [])) (List.combine rs rs') >>= fun (k', _rs', eqs', ms) ->
          Some (k', Unknown u, eqs', ms)
        else None
      | Unknown u' -> 
         unify k (Ctr (c,rs)) (Unknown u') eqs >>= fun (k', _r', eqs', m') ->
         Some (k', Unknown u, eqs', m')
      | _ -> failwith "QC Internal: Range Hole in toplevel?"
      end
   | Parameter p, Parameter q ->
      if p = q then Some (k, Parameter p, eqs, []) else None
   | _, _ -> failwith "QC Internal: TopLevel ranges should be Unknowns or Constructors"

let rec fixRange u r k = 
    match r with 
    | FixedInput -> k
    | Undef _ -> UM.add u FixedInput k 
    | Unknown u' -> fixRange u' (umfind u' k) k
    | Ctr (_, rs) -> List.fold_left (fun k r -> fixRange Unknown.undefined r k) k rs
    | Parameter _p -> k
    | RangeHole -> failwith "QC Internal: RangeHole in fixrange"

let fixVariable x k = fixRange x (umfind x k) k

(* Since this can fail - return an option *)
let rec convert_to_range dt = 
  match dt with 
  | DTyVar x -> Some (Unknown x)
  | DCtr (c,dts) ->
     option_map (fun dts' -> Ctr (c, dts')) (sequenceM convert_to_range dts)
  | DTyCtr (c, dts) -> 
<<<<<<< HEAD
     Option.map (fun dts' -> Ctr (ty_ctr_to_ctr c, dts')) (sequenceM convert_to_range dts)
  | DTyParam p -> Some (Parameter p)
=======
     option_map (fun dts' -> Ctr (ty_ctr_to_ctr c, dts')) (sequenceM convert_to_range dts)
>>>>>>> 4b42704c
  | _ -> None

let is_fixed k dt = 
  let rec aux = function
    | Undef _ -> false
    | FixedInput -> true
    | Unknown u' -> aux (umfind u' k)
    | Ctr (_, rs) -> List.for_all aux rs
<<<<<<< HEAD
    | RangeHole -> true (* TODO *)
    | Parameter _p -> true
  in Option.map aux (convert_to_range dt)
=======
    | RangeHole -> true (*TODO *)
  in option_map aux (convert_to_range dt)
>>>>>>> 4b42704c

(* convert a range to a coq expression *)
let rec range_to_coq_expr k r = 
  match r with 
  | Ctr (c, rs) -> 
     gApp ~explicit:true (gCtr c) (List.map (range_to_coq_expr k) rs)
  | Unknown u -> 
     begin match umfind u k with
     | FixedInput -> gVar u
     | Undef _ -> (msg_debug (str "It's stupid that this is called" ++ fnl ()); gVar u)
     | Unknown u' -> range_to_coq_expr k (Unknown u')
     | Ctr (c, rs) -> gApp (gCtr c) (List.map (range_to_coq_expr k) rs)
     | Parameter p -> gTyParam p
     | RangeHole -> hole
     end
  | RangeHole -> hole
  | _ -> failwith "QC Internal: TopLevel ranges should be Unknowns or Constructors"

let dt_to_coq_expr k dt = 
  option_map (range_to_coq_expr k) (convert_to_range dt)

let rec is_dep_type = function
  | DArrow (dt1, dt2) -> is_dep_type dt1 || is_dep_type dt2 
  | DProd ((_, dt1), dt2) -> is_dep_type dt1 || is_dep_type dt2 
  | DTyParam _ -> false
  | DTyVar _ -> true
  | DCtr _ -> true
  | DTyCtr (_, dts) -> List.exists is_dep_type dts
  | DApp (dt, dts) -> List.exists is_dep_type (dt::dts)
  | DNot dt -> is_dep_type dt

type check = (coq_expr -> coq_expr) * int

module CMap = Map.Make(OrdDepType)
type cmap = (check list) CMap.t

let lookup_checks k m = try Some (CMap.find k m) with Not_found -> None

(* TODO: When handling parameters, this might need to add additional arguments *)
(** Takes an equality map and two coq expressions [cleft] and [cright]. [cleft]
    is returned if all of the equalities hold, otherwise [cright] is
    returned. *)
let handle_equalities eqs (check_expr : coq_expr -> 'a -> 'a -> 'a -> 'a)
      (cleft : 'a) (cright : 'a) (cfuel : 'a) = 
  EqSet.fold (fun (u1,u2) c -> 
               let checker =
                 gApp ~explicit:true (gInject "decOpt")
                   [ gApp (gInject "eq") [gVar u1; gVar u2]
                   ; hole
                   ; gInt 42]
               in
               check_expr checker c cright cfuel
             ) eqs cleft

type mode = Recursive of (Unknown.t * dep_type) list
                       * (Unknown.t * dep_type) list
                       * range list
          | NonRecursive of (Unknown.t * dep_type) list (* List of all unknowns that are still undefined *)

let mode_analysis init_ctr curr_ctr (init_ranges : range list) (init_map : range UM.t)
      (curr_ranges : range list) (curr_map : range UM.t) =
  msg_debug (str (Printf.sprintf "Look here!! init_ctr = %s, curr_ctr = %s" (ty_ctr_to_string init_ctr) (ty_ctr_to_string curr_ctr)) ++ fnl ());
  let unknowns_for_mode  = ref [] in
  let remaining_unknowns = ref [] in
  let all_unknowns = ref [] in
  let actual_inputs = ref [] in

  (* Filter out parameters ranges -- hack! *)
  let init_ranges = List.filter (fun r -> not (is_parameter r)) init_ranges in
  let curr_ranges = List.filter (fun r -> not (is_parameter r)) curr_ranges in
  
  (* Compare ranges takes two ranges (the initial range r1 and the current range r2)
     as well as their parents, and returns:
     - true, if we can convert the current range to the same
       mode as the original range by instantiating a list of unknowns
     - false, if we can not convert (i.e. some things are more instantiated 
       than they should be)
   *)
  let rec compare_ranges isTop p1 r1 p2 r2 =
    match r1, r2 with
    | Unknown u1, _ -> compare_ranges isTop u1 (UM.find u1 init_map) p2 r2
    | _, Unknown u2 -> compare_ranges isTop p1 r1 u2 (UM.find u2 curr_map)
    | FixedInput, FixedInput ->
       if isTop then actual_inputs := Unknown p2 :: !actual_inputs;
       true
    | FixedInput, Undef dt   ->
       if isTop then actual_inputs := Unknown p2 :: !actual_inputs; 
       unknowns_for_mode := (p2, dt) :: !unknowns_for_mode;
       all_unknowns := (p2, dt) :: !all_unknowns;
       true
    | FixedInput, Ctr (c, rs) ->
       if isTop then actual_inputs := (Ctr (c,rs)) :: !actual_inputs; 
       (* iterate through all the rs against fixed inputs *)
       List.for_all (fun b -> b) (List.map (compare_ranges false Unknown.undefined FixedInput Unknown.undefined) rs)
    | Undef _, FixedInput ->
       (* todo: something is wrong here *)
       false
    | Undef _, Undef dt    ->
       (* Add the second range's parent to the list of unknowns that are free, 
          but do not need to be instantiated for the mode to work *)
       remaining_unknowns := (p2,dt) :: !remaining_unknowns;
       all_unknowns := (p2, dt) :: !all_unknowns;
       true
    | Undef _, Ctr (_c, rs) ->
       List.iter (fun r' -> ignore (compare_ranges false p1 r1 Unknown.undefined r')) rs; false
    | _, _ -> qcfail (Printf.sprintf "Implement constructors for initial ranges: %s vs %s"
                           (range_to_string r1) (range_to_string r2))
  in
  if not (init_ctr = curr_ctr) then
    let rec find_all_unknowns p r =
      match r with
      | Unknown u  -> find_all_unknowns u (UM.find u curr_map)
      | FixedInput -> ()
      | Undef dt -> all_unknowns := (p, dt) :: !all_unknowns
      | Ctr (_c, rs) -> List.iter (find_all_unknowns Unknown.undefined) rs
      | RangeHole -> ()
      | Parameter _ -> ()
    in (List.iter (find_all_unknowns Unknown.undefined) curr_ranges;
        msg_debug (str "Mismatched constructors in mode analysis" ++ fnl ());
        NonRecursive !all_unknowns)
  else if List.for_all (fun b -> b) (List.map2 (fun r1 r2 -> compare_ranges true Unknown.undefined r1 Unknown.undefined r2) init_ranges curr_ranges) 
  then Recursive (List.rev !unknowns_for_mode, List.rev !remaining_unknowns, List.rev !actual_inputs)
  else NonRecursive !all_unknowns

let isTyParam = function
  | DTyParam _ -> true
  | _ -> false 

let warn_uninstantiated_variables =
  CWarnings.create ~name:"quickchick-uninstantiated-variables"
    ~category:"quickchick"
    ~default:CWarnings.Enabled
    (fun allUnknowns ->
      str "After proccessing all constraints, there are still uninstantiated variables: "
      ++ prlist_with_sep (fun _ -> strbrk " , ") str (List.map var_to_string allUnknowns)
      ++ str ". Proceeding with caution..."
      ++ fnl ())
       
let handle_branch
      (type a) (type b) (* I've started to love ocaml again because of this *)
      (_dep_type : dep_type)
      (fail_exp : b)
      (not_enough_fuel_exp : b)
      (ret_exp : coq_expr -> b)
      (instantiate_existential_method : a)
      (instantiate_existential_methodST : int -> coq_expr (* pred *) -> a)
      (ex_bind : bool (* opt *) -> a -> string -> (var -> b) -> b)
      (rec_method : int -> unknown list option -> coq_expr list -> a)
      (rec_bind : bool (* opt *) -> a -> string -> (var -> b) -> b)
      (stMaybe : bool (* opt *) -> a -> string -> ((coq_expr -> coq_expr) * int) list -> a)
      (check_expr : int -> coq_expr -> b -> b -> b -> b)
      (match_inp : var -> matcher_pat -> b -> b -> b)
      (let_in_expr : string -> coq_expr -> (var -> b) -> b)
      (let_tuple_in_expr : var -> var list -> b -> b)
      (gen_ctr : ty_ctr)
      (init_umap : range UM.t)
      (init_tmap : dep_type UM.t)
      (input_ranges : range list)
      (result : Unknown.t)
      (c : dep_ctr)
    : (b * bool) =

  (* ************************ *)
  (* Step 0 : Initializations *)
  (* ************************ *)
  
  let (ctr, typ) = c in

  (* Local reference : is this constructor recursive or not? *)
  let is_base = ref true in

  (* Local references to handle map updates. Keep init_umap intact for mode analysis. *)
  let umap = ref init_umap in
  let tmap = ref init_tmap in

  (* Check map - registers necessary checks for variable instantiation *)
  let cmap = ref CMap.empty in
  
  (* Add all universally quantified unknowns in the u/t environments. *)
  let rec register_unknowns = function
      | DArrow (_dt1, dt2) -> register_unknowns dt2
      | DProd ((x, dt1), dt2) ->
         umap := UM.add x (Undef dt1) !umap;
         tmap := UM.add x dt1 !tmap;
         register_unknowns dt2
      | _ -> ()
  in
  register_unknowns typ;

  msg_debug (str "Debug branch" ++ fnl ());
  msg_debug (str ("Calculating ranges: " ^ dep_type_to_string (dep_result_type typ)) ++ fnl ());

  (* !! Possibility of failure: 
     The conclusion of each constructor must not contain function calls.
     
     Possible solution: 
     Automatically transform such constructors to include an additional equality with 
     a fresh unknown? 
   *)
  let result_ranges =
    match dep_result_type typ with
    | DTyCtr (_, dts) as res ->
       begin match sequenceM convert_to_range (List.filter (fun dt -> not (isTyParam dt)) dts) with
       | Some ranges -> ranges
       | None ->
          qcfail (Printf.sprintf "Arguments to result of constructor %s can only be variables or constructors applied to variables: %s" (constructor_to_string ctr) (dep_type_to_string res))
       end
    | res ->
       qcfail (Printf.sprintf "Result type of constructor %s is not a type constructor applied to arguments: %s" (constructor_to_string ctr) (dep_type_to_string res))
  in 

  (* Debugging init map *)
  msg_debug (str ("Handling branch: " ^ dep_type_to_string typ) ++ fnl ());
  UM.iter (fun x r -> msg_debug (str ("Bound: " ^ (var_to_string x) ^ " to Range: " ^ (range_to_string r)) ++ fnl ())) !umap;
  dep_fold_ty (fun _ dt1 -> msg_debug (str (Printf.sprintf "%s : %b\n" (dep_type_to_string dt1) (is_dep_type dt1)) ++ fnl()))
    (fun _ _ dt1 -> msg_debug (str (Printf.sprintf "%s : %b\n" (dep_type_to_string dt1) (is_dep_type dt1)) ++ fnl()))
    (fun _ -> ()) (fun _ -> ()) (fun _ -> ()) (fun _ -> ()) typ;
  (* End debugging *)

  (* ********************************************* *)  
  (* Step 1: Unify result ranges with input ranges *)
  (* ********************************************* *)

  (* Set of equality checks necessary *)
  let eq_set  = ref EqSet.empty in
  (* List of necessary pattern matches *)
  let matches = ref [] in
  (* Function to handle a single argument *)
  let unify_single_pair r_in r_res =
    match unify !umap r_in r_res !eq_set with
    | Some (umap', _range, eq_set', extra_matches) ->
       (* Unification succeeded; update info *)
       umap := umap';
       eq_set := eq_set';
       matches := extra_matches @ !matches
    | None ->
       (* Unification failed. *)
       qcfail "Matching result type error" (* TODO: Better error message here? *)
  in
  List.iter2 unify_single_pair input_ranges result_ranges;

  msg_debug (str "Unification complete" ++ fnl ());
  
  (* ********************************************************* *)
  (* Interlude: Helper functions to instantiate a single range *)
  (* ********************************************************* *)

  (* Note: These functions should theoretically live outside of this block, but they rely 
     on the parameterized arguments. Move to the front? *)

  (* Note - Existential handling: *)
  (* There is a mismatch between the monads in generation and checking.
     In generation, the main bind is G, the bind opt is G . option.
     In checking, the main function is of type option bool. For instantiating something
     (enumerable?) we need a list-monad bind. Which is to be used whenever we do 
     instantiations. 
     My solution would be to either:
     (a) lift the entire option monad (in the let fix declaration) to a list monad
         and convert back to an option at the end
     (b) decouple the instantiation bind from the call bind.
     Not sure what works better - to be discussed. 
   *) 
  (* Opt = list, not opt = opt *)

  
  (* When instantiating a single unknown, see if it must satisfy any additional predicates. *)
  (* Old comment: Process check map. XXX generator specific *)
  (* ZOE: What do you mean by XXX generator specific? Is this comment still relevant? *)
  let process_checks bind x opt g (cont : var -> b) : b = 
    match lookup_checks (DTyVar x) !cmap with
    | Some checks -> 
       (* Remove checks from cmap *)
       msg_debug (str "Actual checks needed" ++ fnl ());
       cmap := CMap.remove (DTyVar x) !cmap;
       umap := fixVariable x !umap;
       bind true
         (stMaybe opt g (var_to_string x) checks)
         (var_to_string x)
         (fun x -> cont x)
    | None ->
       umap := fixVariable x !umap;
       bind opt g (var_to_string x) (fun x -> cont x)
  in

  (* Two mutually recursive functions follow for instantiating ranges. *)
  
  (* Function to instantiate a single range; uses the input check-map for additional checks. 
     Takes a continuation that receives the (instantiated) range to produce a result. *)
  let rec instantiate_range_cont (parent : unknown) r (cont : range -> b) =
    msg_debug (str ("Calling instantiate_range_cont with : " ^ range_to_string r) ++ fnl ());
    match r with 
    | Ctr (c,rs) ->
       (* We need to recursively instantiate all the ranges rs, using the function below *)
       instantiate_toplevel_ranges_cont rs []
         (fun rs' -> cont (Ctr (c, rs')))
    | Undef _dt ->
       (* For undefined, we need to instantiate the parent by processing its checks. *)
         process_checks ex_bind parent false instantiate_existential_method
           (fun x -> cont (Unknown x))
    | Unknown u ->
       (* Unknowns just propagate one step further *)
       instantiate_range_cont u (umfind u !umap) cont
    | FixedInput ->
       (* Just call the continuation on the parent. *)
       cont (Unknown parent)
    | Parameter p -> cont (Parameter p)
    | RangeHole -> cont RangeHole

  (* Function that operates on multiple top-level ranges at once, mapping the above over a list *)
  and instantiate_toplevel_ranges_cont (rs : range list) (acc : range list)
            (cont : range list -> b) : b =
    match rs with
    | r ::rs' ->
       (* For each range r, we need to recursively call instantiate_range with the 
          current umap and cmap, and no defined parent. *)
       instantiate_range_cont Unknown.undefined r
         (* The continuation receives an updated umap', cmap' and a new range res,
            representing the (potentially instantiated) range.
            We then add res to an accumulator list and continue the traversal. *)
         (fun res -> instantiate_toplevel_ranges_cont rs' (res::acc) cont)
    | [] ->
       (* When we are done traversing the rs, we reverse the accumulator and call the continuation *)
       cont (List.rev acc)
  in 

  (* Another helper function that ensures no function calls are left in the representation.
     Traverses the representation of each datatype and whenever it encounters a 
     function call, it evaluates it after potentially instantiating its arguments, 
     binds the result to a fresh unknown, and creates a new dep_type.

     Assumes: 
     The input datatypes are range-convertible apart from any function calls.
   *)
  (* For your sanity, ask someone to explain this function before tweaking anything. *)
  let rec instantiate_function_calls_cont dts (acc : dep_type list) (cont : dep_type list -> b) : b =
    match dts with 
    | [] -> cont (List.rev acc)
    | dt::dts' -> 
       begin match dt with
       | DCtr (c, inner_dts) ->
          (* Call the instantiate function to first instantiate the inner datatypes *)
          instantiate_function_calls_cont inner_dts []
            (fun inner_dts' ->
              (* Call the instantiate function as its continuation after repacking DCtr *)
              instantiate_function_calls_cont dts' (DCtr (c, inner_dts') :: acc) cont)
       | DTyVar x ->
          (* Just continue along instantiating the rest of the function calls *)
          instantiate_function_calls_cont dts' (DTyVar x :: acc) cont
       | DApp (DTyVar f, argdts) ->
          (* Again, instantiate the inner dts' function calls if necessary first *)
          instantiate_function_calls_cont argdts []
            (fun argdts' ->
              (* Convert the datatypes to ranges *)
              let ranges =
                match sequenceM convert_to_range argdts' with
                (* TODO Message *)
                | None -> qcfail "Could not convert datatypes to ranges in function call" 
                | Some ranges -> ranges
              in 
                 
              (* Then actually instantiate the ranges *)
              instantiate_toplevel_ranges_cont ranges []
                (fun ranges' ->
                  (* Create a fresh unknown u *)
                  let u = unk_provider.next_unknown () in
                  (* Convert the ranges to coq_exprs *)
                  let coq_expr_args = List.map (range_to_coq_expr !umap) ranges' in

                  (* Bind the result of the application f args to u *)
                  let_in_expr (Unknown.to_string u)
                    (gApp (gVar f) coq_expr_args)
                    (fun uvar ->
                      umap := UM.add uvar FixedInput !umap;
                      (* Given the variable representation of u, proceed to instantiate 
                         the rest of the dts' *)
                      instantiate_function_calls_cont dts' (DTyVar uvar :: acc) cont)))
       | DTyCtr (_c,_dts) ->
          instantiate_function_calls_cont dts' (dt :: acc) cont
       | DTyParam p ->
          (* Just continue along instantiating the rest of the function calls *)
          instantiate_function_calls_cont dts' (DTyParam p :: acc) cont
       | _ -> failwith ("Not a type! " ^ (dep_type_to_string dt))
       end
  in 

  (* *********************************************************** *)
  (* Actual computations - multiple mutually recursive functions *)
  (* *********************************************************** *)

  (* Main Function - handle_TyCtr :
     Handles a single constraint of the form (C e1 e2 ...)
     Inputs:
     - ctr_index : The index of the handled constraint. For example, if the constructor we are 
       currently processing is : forall x y, A e -> C e1 e2 -> D e3 e4 -> P e5 e6 and we are 
       handling (C e1 e2), then m = 2).
     - is_pos : A boolean flag that signifies if we are processing (C e1 e2 ..) or ~ (C e1 e2 ...)
     - c : The constraint type constructor C
     - dts : The arguments to the type constructor (e1 e2 ...)
     - dt' : The remainder constraints that are left to be processed.

     Notes:
     
   *)
  let rec handle_TyCtr (ctr_index : int) (is_pos : bool) (c : ty_ctr)
            (dts : dep_type list) (dt' : dep_type) =

    (* First instantiate the function calls in the dep_type list *)
    instantiate_function_calls_cont dts [] (fun dts' ->

    (* Convert the modified dep_types to ranges *)
    let ranges = match sequenceM convert_to_range dts' with
      | Some ranges -> ranges
      | None -> qcfail "Internal: After instantiating function calls, datatypes should be convertible to ranges."
    in 

    (* TODO: positive/negative context *)
    (* Then do mode analysis on the new dts *)
    match mode_analysis gen_ctr c input_ranges init_umap ranges !umap with
    | Recursive (unknowns_for_mode, remaining_unknowns, actual_inputs) ->

       msg_debug (str "Mode analysis: Recursive." ++ fnl ());
       let ums = String.concat " " (List.map (fun (u,t) -> Unknown.to_string u ^ " : " ^ dep_type_to_string t) unknowns_for_mode) in
       let rus = String.concat " " (List.map (fun (u,t) -> Unknown.to_string u ^ " : " ^ dep_type_to_string t) remaining_unknowns) in
       let ais = String.concat " " (List.map range_to_string actual_inputs) in
       msg_debug (str (ums ^ " - " ^ rus ^ " - " ^ ais) ++ fnl ());
       (* Mark recursiveness of branch *)
       is_base := false;
       (* Instantiate all the unknowns needed for the mode to work out *)
       instantiate_toplevel_ranges_cont (List.map (fun (x,_t) -> Unknown x) unknowns_for_mode) [] (fun _ranges ->

       (* We will instantiate an unknown. First create a fresh one *)
       let fresh_unknown =
         match remaining_unknowns with
         | [(x,_)] -> x
         | _ -> unk_provider.next_unknown ()
       in 
       let unknown_type =
         match remaining_unknowns with
         | [] -> DCtr (injectCtr "Coq.Init.Datatypes.bool", [])
         | _ -> dtTupleType (List.map snd remaining_unknowns)
       in
       let unknown_range =
         match remaining_unknowns with
         | [] -> Undef unknown_type
         | [(_x,_)] -> Undef unknown_type
         | _ -> listToPairAux (fun (acc, x) -> Ctr (injectCtr "Coq.Init.Datatypes.pair", [acc; x]))
                  (List.map (fun (x,_) -> Unknown x) remaining_unknowns)
       in
       umap := UM.add fresh_unknown unknown_range !umap;

       let letbinds =
         match remaining_unknowns with
         | [] -> None
         | [_] -> None
         | _ -> Some (List.map fst remaining_unknowns)
       in 

       let args = List.map (range_to_coq_expr !umap) actual_inputs in
       (* TODO: Gather all checks, and add them to the check map *)
       process_checks rec_bind fresh_unknown true
         (rec_method ctr_index letbinds args)
         (fun _shouldletthis ->
           (* If letbinds exist, need to actually bind them *)
           match letbinds with
           | Some binds ->
              msg_debug (str "In let binds in process checks" ++ fnl ());
              let_tuple_in_expr fresh_unknown binds 
                (recurse_type (ctr_index+1) dt')
           | None ->
              recurse_type (ctr_index+1) dt'
         )
         )
    | NonRecursive [] ->

       msg_debug (str "Mode analysis: NonRecursive/Checker." ++ fnl ());
       (* Checker *)

       let body_cont = recurse_type (ctr_index + 1) dt' in
       let body_fail = fail_exp in

       (* Construct the checker for the current type constructor *)
       let checker args = 
         gApp ~explicit:true (gInject "decOpt") 
           (* P : Prop := c dts*)
           [ gApp ~explicit:true (gTyCtr c) args

           (* Instance *)
           ; hole 

           (* Size. TODO: what do we do about this size? *)
           ; gInt 42
           
           ] 
       in

       (* Calculate arguments *)
       let args =
         match sequenceM (dt_to_coq_expr !umap) dts with
         | Some rs -> rs
         | None -> qcfail "Uninstantiated function calls after instantiation?"
       in 
       
       if is_pos then
         check_expr ctr_index
           (checker args) body_cont body_fail not_enough_fuel_exp
       else
         check_expr ctr_index
           (checker args) body_fail body_cont not_enough_fuel_exp
    | NonRecursive all_unknowns ->

       msg_debug (str "Mode analysis: NonRecursive/Unknowns." ++ fnl ());
       let ais = String.concat " " (List.map var_to_string (List.map fst all_unknowns)) in
       msg_debug (str ais ++ fnl ());

       (* Call to arbitrarySizedST *)
       (* @arbitrarySizeST {A} (P : A -> Prop) {Instance} (size : nat) -> G (option A) *)
       (* We will instantiate an unknown. First create a fresh one *)
       let fresh_unknown =
         match all_unknowns with
         | [(x,_)] -> x
         | _ -> unk_provider.next_unknown ()
       in 
       let unknown_type = dtTupleType (List.map snd all_unknowns) in
       let unknown_range =
         match all_unknowns with
         | [] -> failwith "IMPOSSIBLE"
         | [(_x,_)] -> Undef unknown_type
         | _ -> listToPairAux (fun (acc, x) -> Ctr (injectCtr "Coq.Init.Datatypes.pair", [acc; x]))
                  (List.map (fun (x,_) -> Unknown x) all_unknowns)
       in
       umap := UM.add fresh_unknown unknown_range !umap;

       let letbinds =
         match all_unknowns with
         | [] -> None
         | [_] -> None
         | _ -> Some (List.map fst all_unknowns)
       in 

       (* LEO: LOOK AT THIS *)
       let _args = List.map (range_to_coq_expr !umap) ranges in

       let pred_result = gApp ~explicit:true (gTyCtr c) (List.map (range_to_coq_expr !umap) ranges) in
       let pred = (* predicate we are generating for *)
         gFun [var_to_string fresh_unknown]
           (fun [_] ->
             match letbinds with
             | Some binds -> gLetTupleIn fresh_unknown binds pred_result
             | None -> pred_result
           )
       in

       process_checks rec_bind fresh_unknown true (instantiate_existential_methodST ctr_index pred) 
            (fun _x' -> recurse_type (ctr_index + 1) dt')

    ) 

(*    
      let finalizer k cmap numbered_dts = 

      match List.filter (fun (i, dt) -> not (is_fixed k dt)) numbered_dts with
      | [] -> (* Every argument to the constructor is fixed - perform a check *)

        (* Check if we are handling the current constructor. If yes, mark the need for decidability of current constructor *)
        (* need_dec is a ref in scope *)
        if c = gen_ctr then (need_dec := true; b := false) else ();

        (* Continuation handling dt2 : recurse one dt2 / None based on positivity *)
        let body_cont = recurse_type (m + 1) k cmap dt2 in
        let body_fail = fail_exp in

        if pos then check_expr m (checker (List.map (fun dt -> dt_to_coq_expr k dt) dts)) body_cont body_fail
        else check_expr m (checker (List.map (fun dt -> dt_to_coq_expr k dt) dts)) body_fail body_cont

      | [(i, DTyVar x)] -> begin (* Single variable to be generated for *)
        msg_debug (str (Printf.sprintf "%d %d %s %s %b \n" i n (ty_ctr_to_string c) (ty_ctr_to_string gen_ctr) pos) ++ fnl ());
        if i = n && c = gen_ctr && pos then begin (* Recursive call *)
          b := false;
          let args = List.map snd (List.filter (fun (i, _) -> not (i = n)) (List.mapi (fun i dt -> (i+1, dt_to_coq_expr k dt)) dts)) in
          process_checks k cmap x 
            (* Generate using recursive function *)
            true
            (rec_method ctr_index args)
            (fun k' cmap' x -> recurse_type (ctr_index + 1) k' cmap' dt2)
        end
        else if pos then begin (* Generate using "arbitrarySizeST" and annotations for type *)
          if c = gen_ctr then b := false;
          (* @arbitrarySizeST {A} (P : A -> Prop) {Instance} (size : nat) -> G (option A) *)
          let pred = (* predicate we are generating for *)
            gFun [var_to_string x]
              (fun [x] ->
                 gApp ~explicit:true (gTyCtr c) (List.map (fun (j, dt) -> 
                                             (* Replace the i-th variable with x - we're creating fun x => c dt_1 dt_2 ... x dt_{i+1} ... *)
                                             if i = j then gVar x else dt_to_coq_expr k dt
                                           ) numbered_dts))
          in
          process_checks k cmap x true (class_methodST m pred) 
            (fun k' cmap' x' -> recurse_type (m + 1) k' cmap' dt2)
        end
        else (* Negation. Since we expect the *positive* versions to be sparse, we can use suchThatMaybe for negative *)
          (* TODO: something about size for backtracking? *)
          let new_check = fun x -> checker (List.map (fun (j,dt) -> if i = j then x else dt_to_coq_expr k dt) numbered_dts) in
          let cmap' = match lookup_checks (DTyVar x) cmap with 
            | Some checks -> CMap.add (DTyVar x) ((new_check, m) :: checks) cmap
            | _ -> CMap.add (DTyVar x) [(new_check, m)] cmap in
          recurse_type (m + 1) k cmap' dt2
        end
      | [(i, dt) ] -> failwith ("Internal error: not a variable to be generated for" ^ (dep_type_to_string dt)) 

      (* Multiple arguments to be generated for. Generalized arbitrarySizeST? *)
      | filtered -> if pos then begin
          (* For now, check if n is in the filtered list *)
          if c = gen_ctr then begin 
            match List.filter (fun (i,dt) -> i = n) filtered with 
            | [(_, DTyVar x)] -> begin
                b := false; 
                (* Every other variable generated using "arbitrary" *)
                let rec build_arbs k cmap acc = function 
                  | [] -> 
                    (* base case - recursive call *)
                    if pos then 
                      let generator = rec_method m (List.rev acc) in
                      process_checks k cmap x true generator 
                        (fun k' cmap' x' -> recurse_type (m + 1) k' cmap' dt2)
                    else failwith "Negation / build_arbs"
                  | (i,dt)::rest -> 
                    if i = n then build_arbs k cmap acc rest (* Recursive argument - handle at the end *)
                    else if is_fixed k dt then (* Fixed argument - do nothing *)
                      build_arbs k cmap (dt_to_coq_expr k dt :: acc) rest 
                    else (* Call arbitrary and bind it to a new name *)
                      let rdt = convert_to_range dt in
                      instantiate_range_cont k cmap Unknown.undefined 
                        (fun k cmap c -> (* Continuation: call build_arbs on the rest *)
                           build_arbs k cmap (c :: acc) rest
                        ) rdt
                in build_arbs k cmap [] numbered_dts
              end 
            | _ -> failwith "non-recursive call with multiple arguments"
          end 
          else 
             (* TODO: factor out *)
              let rec build_arbs k cmap acc = function 
                (* TODO: Hacky: should try and find out which one is a variable *)
                | [(i,DTyVar x)] -> 
                  (* base case - recursive call *)
                  if pos then begin 
                      (* @arbitrarySizeST {A} (P : A -> Prop) {Instance} (size : nat) -> G (option A) *)
                      let pred = (* predicate we are generating for *)
                        gFun [var_to_string x]
                          (fun [x] ->
                             gApp ~explicit:true (gTyCtr c) (List.map (fun (j, dt) -> 
                                                         (* Replace the i-th variable with x - we're creating fun x => c dt_1 dt_2 ... x dt_{i+1} ... *)
                                                         if i = j then gVar x else dt_to_coq_expr k dt
                                                       ) numbered_dts))
                      in
                      process_checks k cmap x true (class_methodST m pred) 
                        (fun k' cmap' x' -> recurse_type (m + 1) k' cmap' dt2)
                  end
                  else failwith "Negation / build_arbs"
                | (i,dt)::rest -> 
                   if is_fixed k dt then (* Fixed argument - do nothing *)
                    build_arbs k cmap (dt_to_coq_expr k dt :: acc) rest 
                  else (* Call arbitrary and bind it to a new name *)
                    let rdt = convert_to_range dt in
                    instantiate_range_cont k cmap Unknown.undefined 
                      (fun k cmap c -> (* Continuation: call build_arbs on the rest *)
                         build_arbs k cmap (c :: acc) rest
                      ) rdt
              in build_arbs k cmap [] numbered_dts

             (* TODO: Special handling for equality? *)
             
(*          | _ -> failwith (Printf.sprintf "Mode failure: %s\n" (String.concat " " (List.map (fun (i,d) -> Printf.sprintf "(%d, %s)" i (dep_type_to_string d)) filtered))) *)
                             end
        else failwith "TODO: Negation with many things to be generated"
      in 
      let rec instantiate_function_calls_cont k cmap dts acc = 
        match dts with 
        | [] -> finalizer k cmap (List.rev acc)
        | (i,dt)::dts -> 
           begin match dt with 
           | DApp (DTyVar f, argdts) -> 
              (* TODO: Nested recursive calls *)
              let rec traverse_dts k cmap acc_args = function 
                | [] ->
                   let u = unk_provider.next_unknown () in
                   let_in_expr (Unknown.to_string u)
                               (gApp (gVar f) (List.rev acc_args))
                               (fun x -> 
                   instantiate_function_calls_cont (UM.add x FixedInput k) cmap dts 
                                                   ((i,DTyVar x)::acc)
                               )
                | arg::argdts' ->
(*                    traverse_dts k cmap (arg :: acc_args) argdts' *)
                   (* WARNING: ARG HERE COULD ALSO BE A FUNCTION *)
                   instantiate_range_cont k cmap Unknown.undefined 
                     (fun k' c' e' ->
                      traverse_dts k' c' (e' :: acc_args) argdts'
                     )
                     (convert_to_range arg) 
              in traverse_dts k cmap [] argdts
           | _ -> instantiate_function_calls_cont k cmap dts ((i,dt)::acc)
           end
      in 
      instantiate_function_calls_cont k cmap numbered_dts []
 *)
(*    
    and handle_app m (pos : bool) (f : dep_type) (xs : dep_type list)
                   (k : umap) (cmap : cmap) (dt2 : dep_type) =
      (* Construct the checker for the current application *)
      let checker args = 
        gApp ~explicit:true (gInject "dec") 
          (* P : Prop := c dts*)
          [ gApp ~explicit:true (gType [] f) args

          (* Instance *)
          ; hole 

          ] 
      in
      UM.iter (fun x r -> msg_debug (str ("Bound: " ^ var_to_string x ^ " to Range: " ^ (range_to_string r)) ++ fnl ())) k; 
      let numbered_dts = List.mapi (fun i dt -> (i+1, dt)) xs in (* +1 because of nth being 1-indexed *)

      match List.filter (fun (i, dt) -> not (is_fixed k dt)) numbered_dts with
      | [] -> failwith "Check/app"
      | [x] -> failwith "Gen/1"
      | filtered -> 
         if pos then begin
           let rec build_arbs k cmap acc = function 
             (* TODO: Hacky: should try and find out which one is a variable *)
             | [(i,DTyVar x)] -> 
                  (* base case - recursive call *)
                  if pos then begin 
                      (* @arbitrarySizeST {A} (P : A -> Prop) {Instance} (size : nat) -> G (option A) *)
                      let pred = (* predicate we are generating for *)
                        gFun [var_to_string x]
                          (fun [x] ->
                             gApp ~explicit:true (gType [] f) (List.map (fun (j, dt) -> 
                                                         (* Replace the i-th variable with x - we're creating fun x => c dt_1 dt_2 ... x dt_{i+1} ... *)
                                                         if i = j then gVar x else dt_to_coq_expr k dt
                                                       ) numbered_dts))
                      in
                      process_checks k cmap x true (class_methodST m pred) 
                        (fun k' cmap' x' -> recurse_type (m + 1) k' cmap' dt2)
                  end
                  else failwith "Negation / build_arbs / application "
                | (i,dt)::rest -> 
                   if is_fixed k dt then (* Fixed argument - do nothing *)
                    build_arbs k cmap (dt_to_coq_expr k dt :: acc) rest 
                  else (* Call arbitrary and bind it to a new name *)
                    let rdt = convert_to_range dt in
                    instantiate_range_cont k cmap Unknown.undefined 
                      (fun k cmap c -> (* Continuation: call build_arbs on the rest *)
                         build_arbs k cmap (c :: acc) rest
                      ) rdt
           in build_arbs k cmap [] numbered_dts
         end
         else failwith "Negation / application"
 *)
    (* Dispatcher for constraints *)
    and handle_dt (n : int) pos dt1 dt2 : b = 
      match dt1 with 
      | DTyCtr (c,dts) -> 
        handle_TyCtr n pos c dts dt2
      | DNot dt -> 
        handle_dt n (not pos) dt dt2
(*
      | DApp (dt, dts) -> 
        handle_app n pos dt dts umap cmap dt2
 *)
      | _ -> failwith "Constraints should be type constructors/negations"

    (* Iterate through constraints *)
    and recurse_type (n : int) dt : b =
      msg_debug (str ("Recursing on type: " ^ dep_type_to_string dt) ++ fnl ());
      match dt with 
      | DProd (_, dt) -> (* Only introduces variables, doesn't constrain them *)
        recurse_type n dt
      | DArrow (dt1, dt2) ->
        msg_debug (str ("Darrowing: " ^ ((dep_type_to_string dt1))) ++ fnl ());
        handle_dt n true dt1 dt2
      | DTyCtr _ -> (* result *) 
         (* Instantiate result *)
         msg_debug (str ("Instantiating result: " ^ (Unknown.to_string result)) ++ fnl ());
         UM.iter (fun x r -> msg_debug (str ("Bound: " ^ (var_to_string x) ^ " to Range: " ^ (range_to_string r)) ++ fnl ())) !umap;

         instantiate_range_cont Unknown.undefined (Unknown result) (fun res_range ->

         msg_debug (str ("Continuation of inst range in result") ++ fnl ());
         (* Search if there is anything that is not fixed that requires instantiation *)
         let allUnknowns = List.map fst (UM.bindings !umap) in
         match List.filter (fun u -> match is_fixed !umap (DTyVar u) with
                                     | Some b -> not b
                                     | _ -> qcfail "Internal - filter") allUnknowns with
         | [] ->
            msg_debug (str "Final ret_exp call" ++ fnl ());
            ret_exp (range_to_coq_expr !umap res_range)
         | us -> begin
             warn_uninstantiated_variables allUnknowns;
             instantiate_toplevel_ranges_cont (List.map (fun u -> Unknown u) us) []
               (fun _unused_ranges ->
                 ret_exp (range_to_coq_expr !umap res_range)
               )
           end
           )
      | _ -> failwith "Wrong type" in

  let branch_gen =
    msg_debug (str "Creating branch gen" ++ fnl ());
    let rec walk_matches = function
      | [] ->
         msg_debug (str "Match output complete" ++ fnl ());
         handle_equalities !eq_set (check_expr (-1)) (recurse_type 0 typ) (fail_exp) not_enough_fuel_exp
      | (u,m)::ms -> begin
          msg_debug (str (Printf.sprintf "Processing Match: %s @ %s" (Unknown.to_string u) (matcher_pat_to_string m)) ++ fnl ());
          match_inp u m (walk_matches ms) fail_exp
        end in
    (* matches are the matches returned by unification with the result type *)
    walk_matches !matches
  in 

  (* Debugging resulting match *)
  (* UM.iter (fun x r -> msg_debug (str ("Bound: " ^ var_to_string x ^ " to Range: " ^ (range_to_string r)) ++ fnl ())) map; *)
    (* EqSet.iter (fun (u,u') -> msg_debug (str (Printf.sprintf "Eq: %s = %s\n" (Unknown.to_string u) (Unknown.to_string u')) ++ fnl())) eqs; *)
    (* List.iter (fun (u,m) -> msg_debug (str ((Unknown.to_string u) ^ (matcher_pat_to_string m)) ++ fnl ())) matches; *)

  msg_debug (str "Generated..." ++ fnl ()); 
  (* debug_coq_expr branch_gen;  *)
  (* End debugging *)

  (branch_gen ,!is_base)<|MERGE_RESOLUTION|>--- conflicted
+++ resolved
@@ -262,12 +262,7 @@
   | DCtr (c,dts) ->
      option_map (fun dts' -> Ctr (c, dts')) (sequenceM convert_to_range dts)
   | DTyCtr (c, dts) -> 
-<<<<<<< HEAD
-     Option.map (fun dts' -> Ctr (ty_ctr_to_ctr c, dts')) (sequenceM convert_to_range dts)
-  | DTyParam p -> Some (Parameter p)
-=======
      option_map (fun dts' -> Ctr (ty_ctr_to_ctr c, dts')) (sequenceM convert_to_range dts)
->>>>>>> 4b42704c
   | _ -> None
 
 let is_fixed k dt = 
@@ -276,14 +271,8 @@
     | FixedInput -> true
     | Unknown u' -> aux (umfind u' k)
     | Ctr (_, rs) -> List.for_all aux rs
-<<<<<<< HEAD
-    | RangeHole -> true (* TODO *)
-    | Parameter _p -> true
-  in Option.map aux (convert_to_range dt)
-=======
     | RangeHole -> true (*TODO *)
   in option_map aux (convert_to_range dt)
->>>>>>> 4b42704c
 
 (* convert a range to a coq expression *)
 let rec range_to_coq_expr k r = 
