--- conflicted
+++ resolved
@@ -54,23 +54,18 @@
   Parameter returnGenL  : forall {A : Type}, LazyList A -> G A.
   (* TODO: Add dependent combinator *)
   Parameter bindGen :  forall {A B : Type}, G A -> (A -> G B) -> G B.
-<<<<<<< HEAD
 
   (* We don't need Opt anymore, it's included in G as lnil! *)
   (*
   Parameter bindGenOpt : forall {A B : Type}, G (option A) -> (A -> G (option B)) -> G (option B).
    *)
   Parameter run  : forall {A : Type}, G A -> nat -> RandomSeed -> LazyList A.
-=======
-  Parameter run  : forall {A : Type}, G A -> nat -> RandomSeed -> A.
->>>>>>> 04a3828d
   Parameter fmap : forall {A B : Type}, (A -> B) -> G A -> G B.
   Parameter apGen : forall {A B : Type}, G (A -> B) -> G A -> G B.
   Parameter sized : forall {A: Type}, (nat -> G A) -> G A.
   Parameter resize : forall {A: Type}, nat -> G A -> G A.
 
   Parameter promote : forall {A : Type}, Rose (G A) -> G (Rose A).
-<<<<<<< HEAD
   Parameter suchThatMaybe : forall {A : Type}, G A -> (A -> bool) -> G A.
   (*
   Parameter suchThatMaybeOpt : forall {A : Type}, G (option A) -> (A -> bool) ->
@@ -79,8 +74,6 @@
 
   Parameter enumerate : forall {A : Type}, list A -> G A.
   
-=======
->>>>>>> 04a3828d
   Parameter choose : forall {A : Type} `{ChoosableFromInterval A}, (A * A) -> G A.
   Parameter enumR : forall {A : Type} `{EnumFromInterval A} (range : A * A), G A.
   Parameter enum : forall {A : Type} `{Serial A}, G A.
@@ -147,7 +140,6 @@
   (*
   (** Sized generators of option type monotonic in the size parameter *)
   Class SizedMonotonicOpt {A} (g : nat -> G (option A)) :=
-<<<<<<< HEAD
     {
       sizeMonotonicOpt :
         forall s s1 s2,
@@ -155,11 +147,6 @@
           isSome :&: semGenSize (g s1) s \subset isSome :&: semGenSize (g s2) s
     }.
    *)
-=======
-    sizeMonotonicOpt : forall s s1 s2,
-      s1 <= s2 ->
-      semGenSizeOpt (g s1) s \subset semGenSizeOpt (g s2) s.
->>>>>>> 04a3828d
   
   (** Generators monotonic in the runtime size parameter *)
   Class SizeMonotonic {A} (g : G A) :=
@@ -176,19 +163,12 @@
   
   (** Generators monotonic in the runtime size parameter *)
   Class SizeAntiMonotonicNone {A} (g : G (option A)) :=
-<<<<<<< HEAD
     {
       monotonic_none :
         forall s1 s2, s1 <= s2 -> isNone :&: semGenSize g s2 \subset isNone :&: semGenSize g s1
     }.
    *)
 
-=======
-    monotonicNone : forall s1 s2,
-      s1 <= s2 ->
-      isNone :&: semGenSize g s2 \subset isNone :&: semGenSize g s1.
-  
->>>>>>> 04a3828d
   (* CH: Why does Unsized need a _ when A is marked as implict! *)
   Parameter unsized_alt_def :
     forall A (g : G A) `{Unsized _ g},
@@ -278,7 +258,6 @@
           {A B} (g : G A) (f : A -> G (option B)) `{SizeMonotonic _ g}
           `{forall x, semGen g x -> SizeMonotonicOpt (f x)} :
     SizeMonotonicOpt (bindGen g f).
-<<<<<<< HEAD
    *)
 
   (*
@@ -294,8 +273,6 @@
           `{SizeMonotonicOpt _ g} `{forall x, SizeMonotonicOpt (f x)} : 
     SizeMonotonicOpt (bindGenOpt g f).
    *)
-=======
->>>>>>> 04a3828d
   
   Parameter semBindUnsized1 :
     forall A B (g : G A) (f : A -> G B) `{Unsized _ g},
@@ -310,7 +287,6 @@
          `{SizeMonotonic _ g} `{forall a, SizeMonotonic (f a)},
     semGen (bindGen g f) <--> \bigcup_(a in semGen g) semGen (f a).
 
-<<<<<<< HEAD
   (*
   Parameter semBindOptSizeMonotonicIncl_r :
     forall {A B} (g : G (option A)) (f : A -> G (option B)) (s1 : set A) (s2 : A -> set B),
@@ -320,14 +296,11 @@
    *)
 
   (*
-=======
->>>>>>> 04a3828d
   Parameter semBindSizeMonotonicIncl_r :
     forall {A B} (g : G A) (f : A -> G (option B)) (s1 : set A) (s2 : A -> set B),
       semGen g \subset s1 ->
       (forall x, semGen (f x) \subset Some @: (s2 x) :|: [set None]) -> 
       semGen (bindGen g f) \subset Some @: (\bigcup_(a in s1) s2 a)  :|: [set None].
-<<<<<<< HEAD
    *)
   
   (*
@@ -348,9 +321,6 @@
    *)
 
   (*
-=======
-
->>>>>>> 04a3828d
   Parameter semBindSizeMonotonicIncl_l :
     forall {A B} (g : G A) (f : A -> G (option B)) (s1 : set A) (fs : A -> set B) 
       `{Hg : SizeMonotonic _ g}
@@ -430,7 +400,6 @@
   Declare Instance unsizedResize {A} (g : G A) n : 
     Unsized (resize n g).
 
-<<<<<<< HEAD
   (* TODO: Not true.
   Parameter semBacktrackSize : forall {A : Type} (n : nat) (g : G A) s,
       semGenSize (backtrack n g) s <--> semGenSize g s.
@@ -507,8 +476,6 @@
    *)
    *) 
 
-=======
->>>>>>> 04a3828d
   (* This (very concrete) spec is needed to prove shrinking *)
   (*
   Parameter semPromote :
@@ -557,7 +524,6 @@
     bind A B := bindGen;
   }.
 
-<<<<<<< HEAD
   (*
   Definition GOpt A := G (option A).
 
@@ -567,8 +533,6 @@
   }.
    *)
 
-=======
->>>>>>> 04a3828d
   (** Delay evaluation of a generator in a CBV language. *)
   Parameter thunkGen : forall {A}, (unit -> G A) -> G A.
 
