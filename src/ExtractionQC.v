--- conflicted
+++ resolved
@@ -19,7 +19,6 @@
   [ "(fun x pos _ -> pos (Obj.magic x))"
     "(fun y _ neg -> neg (Obj.magic y))"
   ] "(fun i pos neg -> Obj.magic i pos neg)".
-<<<<<<< HEAD
 Extract Inductive Hexadecimal.int => "((Obj.t -> Obj.t) -> (Obj.t -> Obj.t) -> Obj.t) (* Hexadecimal.int *)"
   [ "(fun x pos _ -> pos (Obj.magic x))"
     "(fun y _ neg -> neg (Obj.magic y))"
@@ -28,8 +27,6 @@
   [ "(fun x dec _ -> dec (Obj.magic x))"
     "(fun y _ hex -> hex (Obj.magic y))"
   ] "(fun i dec hex -> Obj.magic i dec hex)".
-=======
->>>>>>> f2f41bba
 
 Extract Constant show_nat =>
   "(fun i ->
