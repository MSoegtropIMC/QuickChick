--- conflicted
+++ resolved
@@ -21,7 +21,8 @@
   Definition arbitraryBool := choose (false, true).
   Definition arbitraryNat :=  
     sized (fun x => choose (0, x)).
-  (* Definition arbitraryNat :=  choose (0, 100). *)
+  (* Why we  are not using sized to generate Nats like QC?
+      Definition arbitraryNat :=  choose (0, 100). *)
   Definition arbitraryZ := 
     sized (fun x => 
              let z := Z.of_nat x in 
@@ -89,10 +90,8 @@
 {|
   arbitrary := @arbitraryZ;
   shrink x := shrinkZ x
-<<<<<<< HEAD
 |}.
-=======
-|}.
+
 
 (* For these instances to be useful, we would need to support dependent types *)
 
@@ -108,5 +107,4 @@
   arbitrary := returnGen (nat : Type);
   shrink x := nil
 |}.
-*)
->>>>>>> 7a8db84b
+*)