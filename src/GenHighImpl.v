Set Warnings "-extraction-opaque-accessed,-extraction".
Set Warnings "-notation-overridden,-parsing".

Require Import String. 
Require Import List.

Require Import ZArith.
Require Import mathcomp.ssreflect.ssreflect.
From mathcomp Require Import ssrfun ssrbool ssrnat eqtype seq.

From QuickChick Require Import
     GenLowInterface GenHighInterface RandomQC Tactics Sets Show.

From ExtLib.Structures Require Export
     Monads.
Require Import ExtLib.Data.Monads.ListMonad.
From ExtLib.Structures Require Import
     Functor Applicative.
Import MonadNotation.
Open Scope monad_scope.


Set Bullet Behavior "Strict Subproofs".

Lemma nthE T (def : T) s i : List.nth i s def = nth def s i.
Proof.
elim: s i => [|x s IHs i]; first by case.
by case: i.
Qed.

Module Impl (GenLow : GenLowInterface.Sig) :
  GenHighInterface.Sig GenLow.
Import GenLow.

Definition liftGen {A B} (f: A -> B) (a : G A)
: G B := nosimpl
             (bindGen a (fun x =>
              returnGen (f x))).

Definition liftGen2 {A1 A2 B}
           (C : A1 -> A2 -> B) (m1 : G A1) (m2  : G A2)
: G B:=
  nosimpl (bindGen m1 (fun x1 => bindGen m2 (fun x2 => returnGen (C x1 x2)))).

Definition liftGen3 {A1 A2 A3 R} (F : A1 -> A2 -> A3 -> R)
         (m1 : G A1) (m2 : G A2) (m3 : G A3)

: G R := nosimpl(
  bindGen m1 (fun x1 =>
  bindGen m2 (fun x2 =>
  bindGen m3 (fun x3 =>
  returnGen (F x1 x2 x3))))).

Definition liftGen4 {A1 A2 A3 A4 R}
           (F : A1 -> A2 -> A3 -> A4 -> R)
           (m1 : G A1) (m2 : G A2) (m3 : G A3) (m4: G A4)
: G R := nosimpl(
  bindGen m1 (fun x1 =>
  bindGen m2 (fun x2 =>
  bindGen m3 (fun x3 =>
  bindGen m4 (fun x4 =>
  returnGen (F x1 x2 x3 x4)))))).

Definition liftGen5 {A1 A2 A3 A4 A5 R}
           (F : A1 -> A2 -> A3 -> A4 -> A5 -> R)
           (m1 : G A1) (m2 : G A2) (m3 : G A3) (m4: G A4) (m5 : G A5)
: G R := nosimpl(
  bindGen m1 (fun x1 =>
  bindGen m2 (fun x2 =>
  bindGen m3 (fun x3 =>
  bindGen m4 (fun x4 =>
  bindGen m5 (fun x5 =>
  returnGen (F x1 x2 x3 x4 x5))))))).


Definition sequenceGen {A : Type} (ms : list (G A)) : G (list A) :=
  foldr (fun m m' => bindGen m  (fun x =>
                          bindGen m' (fun xs =>
                          returnGen (x :: xs)))) (returnGen [::]) ms.

Fixpoint foldGen {A B : Type} (f : A -> B -> G A) (l : list B) (a : A)
: G A := nosimpl(
  match l with
    | [::] => returnGen a
    | (x :: xs) => bindGen (f a x) (foldGen f xs)
  end).

Definition oneOf_ {A : Type} (gs : list (G A)) : G A :=
  n <- choose (0, length gs - 1) ;;
  nth failGen gs n.

Fixpoint pick {A : Type} (def : A ) (xs : list (nat * A)) n : nat * A :=
  match xs with
    | nil => (0, def)
    | (k, x) :: xs =>
      if (n < k) then (k, x)
      else pick def xs (n - k)
  end.

(* This should use urns! *)
Fixpoint pickDrop {A : Type} (def : A) (xs : list (nat * A)) n : nat * A * list (nat * A) :=
  match xs with
    | nil => (0, def, nil)
    | (k, x) :: xs =>
      if (n < k) then  (k, x, xs)
      else let '(k', x', xs') := pickDrop def xs (n - k)
           in (k', x', (k,x)::xs')
  end. 

Definition sum_fst {A : Type} (gs : list (nat * A)) : nat :=
  foldl (fun t p => t + (fst p)) 0 gs.

Definition freq_ {A : Type} (gs : list (nat * G A)) : G A :=
  let tot := sum_fst gs in
  n <- choose (0, tot-1) ;;
  snd (pick failGen gs n).

Fixpoint backtrackFuel {A : Type} (fuel : nat) (tot : nat) (gs : list (nat * G (option A))) : G (option A) :=
  match fuel with 
    | O => returnGen None
    | S fuel' => bindGen (choose (0, tot-1)) (fun n => 
                 let '(k, g, gs') := pickDrop failGen gs n in
                 bindGen g (fun ma =>
                 match ma with 
                   | Some a => returnGen (Some a)
                   | None => backtrackFuel fuel' (tot - k) gs'
                 end ))
  end.

Definition backtrack {A : Type} (gs : list (nat * G (option A))) : G (option A) :=
  backtrackFuel (length gs) (sum_fst gs) gs.

Definition vectorOf {A : Type} (k : nat) (g : G A)
: G (list A) :=
  foldr (fun m m' =>
                bindGen m (fun x =>
                bindGen m' (fun xs => returnGen (cons x xs)))
             ) (returnGen nil) (nseq k g).

Definition listOf {A : Type} (g : G A) : G (list A) :=
  sized (fun n => bindGen (choose (0, n)) (fun k => vectorOf k g)).

Definition elems_ {A : Type} (l : list A) :=
  oneOf_ (List.map ret l).

Definition bindGenOpt {A B}
           (g : G (option A)) (f : A -> G (option B)) : G (option B) :=
  bindGen g (fun ma =>
    match ma with
    | None => returnGen None
    | Some a => f a
    end).

Definition retryBody {A : Type}
           (retry : nat -> G (option A) -> G (option A))
           (n : nat) (g : G (option A)) : G (option A) :=
  bindGen g (fun x =>
               match x, n with
               | Some a, _ => returnGen (Some a)
               | None, O => returnGen None
               | None, S n' => retry n' g
               end).

(* Rerun a generator [g] until it returns a [Some], or stop after
     [n+1] tries. *)
Fixpoint retry {A : Type} (n : nat) (g : G (option A)) :
  G (option A) :=
  retryBody retry n g.

(* Filter the output of a generator [g], returning [None] when the
     predicate [p] is [false]. The generator is run once. *)
Definition suchThatMaybe1 {A : Type} (g : G A) (p : A -> bool) :
  G (option A) :=
  fmap (fun x => if p x then Some x else None) g.

(* Retry a generator [g : G A] until it returns a value satisfying
     the predicate, or stop after [size+1] times, where [size] is the
     current size value. *)
Definition suchThatMaybe {A : Type} (g : G A) (p : A -> bool) :
  G (option A) :=
  sized (fun n => retry n (suchThatMaybe1 g p)).

(* Retry a generator [g : G (option A)] until it returns a value
     satisfying the predicate, or stop after [size+1] times, where
     [size] is the current size value. *)
Definition suchThatMaybeOpt {A : Type} (g : G (option A))
           (p : A -> bool) : G (option A) :=
  sized (fun n => retry n (fmap (fun x =>
                                   match x with
                                   | None => None
                                   | Some a => if p a then Some a else None
                                   end) g)).

(* Retry a generator until it returns a value, or stop after
     [size+1] times. *)
Definition retrySized {A : Type} (g : G (option A)) : G (option A) :=
  sized (fun n => retry n g).

(* * Semantics *)

Lemma semLiftGen {A B} (f: A -> B) (g: G A) :
  semGen (liftGen f g) <--> f @: semGen g.
Proof.
  rewrite imset_bigcup. apply: eq_bigcupr => size.
    by rewrite semBindSize (eq_bigcupr _ (fun a => semReturnSize (f a) size)).
Qed.

Ltac solveLiftGenX :=
intros; split; intros;
repeat
  match goal with
    | [ H : exists _, _ |- _ ] => destruct H as [? [? ?]]
    | [ H : semGenSize _ _ _ |- _ ] =>
      try (apply semBindSize in H; destruct H as [? [? ?]]);
      try (apply semReturnSize in H; subst)
  end;
  [ by repeat (eexists; split; [eassumption |])
  | repeat (apply semBindSize; eexists; split; try eassumption);
      by apply semReturnSize ].

Lemma semLiftGenSize {A B} (f: A -> B) (g: G A) size :
  semGenSize (liftGen f g) size <--> f @: (semGenSize g size).
Proof. 
    by rewrite semBindSize (eq_bigcupr _ (fun a => semReturnSize (f a) size)).
 Qed.

Program Instance liftGenUnsized {A B} (f : A -> B) (g : G A) 
        `{Unsized _ g} : Unsized (liftGen f g).
Next Obligation.
  by rewrite ! semLiftGenSize (unsized s1 s2).
Qed.

Program Instance liftGenMonotonic {A B} (f : A -> B) (g : G A) 
        `{SizeMonotonic _ g} : SizeMonotonic (liftGen f g).
Next Obligation.
  rewrite ! semLiftGenSize. apply imset_incl. by apply monotonic.
Qed.

Lemma semLiftGen2Size {A1 A2 B} (f: A1 -> A2 -> B) (g1 : G A1) (g2 : G A2) s :
  semGenSize (liftGen2 f g1 g2) s <-->
  f @2: (semGenSize g1 s, semGenSize g2 s).
Proof. 
  rewrite semBindSize curry_imset2l; apply: eq_bigcupr => x.
    by rewrite semBindSize; apply: eq_bigcupr => y; rewrite semReturnSize.
Qed.

     
Lemma semLiftGen2SizeMonotonic {A1 A2 B} (f: A1 -> A2 -> B)
                               (g1 : G A1) (g2 : G A2) 
                               `{SizeMonotonic _ g1} `{SizeMonotonic _ g2} :
  semGen (liftGen2 f g1 g2) <--> f @2: (semGen g1, semGen g2).
Proof.
  rewrite /semGen. setoid_rewrite semLiftGen2Size.
  move => b. split. 
  - move => [sb [_ Hb]]. (* point-free reasoning would be nice here *)
    destruct Hb as [a [[Hb11 Hb12] Hb2]]. exists a. split; [| by apply Hb2].
    split; eexists; by split; [| eassumption].
  - move => [[a1 a2] [[[s1 [_ G1]] [s2 [_ G2]]] Hf]]. compute in Hf.
    exists (max s1 s2). split; first by [].
    exists (a1,a2). split; last by []. split => /=;
    (eapply monotonic; last eassumption); 
    apply/leP; solve [ apply Max.le_max_l | apply Max.le_max_r ].
Qed.

Lemma semLiftGen2Unsized1 {A1 A2 B} (f: A1 -> A2 -> B)
      (g1 : G A1) (g2 : G A2) `{Unsized _ g1}:
  semGen (liftGen2 f g1 g2) <--> f @2: (semGen g1, semGen g2).
Proof.
  rewrite /semGen. setoid_rewrite semLiftGen2Size.
  move=> b. split.
  - move => [n [_ [[a1 a2] [[/= H2 H3] H4]]]]. exists (a1, a2).
    split; auto; split; eexists; split; eauto; reflexivity.
  - move => [[a1 a2] [[[s1 /= [H2 H2']] [s2 [H3 H3']]] H4]].
    eexists. split; first by eauto. 
    exists (a1, a2); split; eauto.
    split; last by eauto. simpl. 
    eapply unsized; eauto; apply (unsized2 H); eauto.
Qed.
  
Lemma semLiftGen2Unsized2 {A1 A2 B} (f: A1 -> A2 -> B)
      (g1 : G A1) (g2 : G A2) `{Unsized _ g2}:
  semGen (liftGen2 f g1 g2) <--> f @2: (semGen g1, semGen g2).
Proof.
  rewrite /semGen. setoid_rewrite semLiftGen2Size.
  move=> b. split. 
  - move => [n [_ [[a1 a2] [[/= H2 H3] H4]]]]. exists (a1, a2).
    split; auto; split; eexists; split; eauto; reflexivity.
  - move => [[a1 a2] [[[s1 /= [H2 H2']] [s2 [H3 H3']]] H4]].
    eexists. split; first by auto.
    exists (a1, a2). split; eauto.
    split; first by eauto. simpl. 
    eapply unsized; eauto.
Qed.

Lemma semLiftGen3Size :
forall {A1 A2 A3 B} (f: A1 -> A2 -> A3 -> B)
       (g1: G A1) (g2: G A2) (g3: G A3) size,
  semGenSize (liftGen3 f g1 g2 g3) size <-->
  fun b =>
    exists a1, semGenSize g1 size a1 /\
               (exists a2, semGenSize g2 size a2 /\
                           (exists a3, semGenSize g3 size a3 /\
                                       (f a1 a2 a3) = b)).
Proof. solveLiftGenX. Qed.

Program Instance liftGen2Unsized {A1 A2 B} (f : A1 -> A2 -> B) (g1 : G A1)
        `{Unsized _ g1} (g2 : G A2) `{Unsized _ g2} : Unsized (liftGen2 f g1 g2).
Next Obligation.
  rewrite ! semLiftGen2Size. 
  rewrite ! curry_imset2l. by setoid_rewrite (unsized s1 s2).
Qed.

Program Instance liftGen2Monotonic {A1 A2 B} (f : A1 -> A2 -> B) (g1 : G A1)
        `{SizeMonotonic _ g1} (g2 : G A2) `{SizeMonotonic _ g2} : 
  SizeMonotonic (liftGen2 f g1 g2).
Next Obligation.
  rewrite ! semLiftGen2Size. rewrite ! curry_imset2l. 
  move => b [a1 [Ha1 [a2 [Ha2 <-]]]].
  do 2 (eexists; split; first by eapply (monotonic H1); eauto).
  reflexivity.
Qed.


(* CH: Made this more beautiful than the rest *)
(* CH: Should anyway use dependent types for a generic liftGenN *)
Lemma semLiftGen4Size A1 A2 A3 A4 B (f : A1 -> A2 -> A3 -> A4 -> B)
                     (g1 : G A1) (g2 : G A2) (g3 : G A3) (g4 : G A4) s :
  semGenSize (liftGen4 f g1 g2 g3 g4) s <-->
  [set b : B | exists a1 a2 a3 a4, semGenSize g1 s a1 /\ semGenSize g2 s a2 /\
                 semGenSize g3 s a3 /\ semGenSize g4 s a4 /\ f a1 a2 a3 a4 = b].
Proof.
  split; unfold liftGen4; intros.
  - repeat match goal with
    | [ H : semGenSize _ _ _ |- _ ] =>
      try (apply semBindSize in H; destruct H as [? [? ?]]);
      try (apply semReturnSize in H; subst)
    end.
    do 4 eexists. repeat (split; [eassumption|]). assumption.
  - repeat match goal with
    | [ H : exists _, _ |- _ ] => destruct H as [? [? ?]]
    | [ H : and _ _ |- _ ] => destruct H as [? ?]
    end.
    repeat (apply semBindSize; eexists; split; [eassumption|]).
    apply semReturnSize. assumption.
Qed.

(* begin semLiftGen4SizeMonotonic *)
Lemma semLiftGen4SizeMonotonic A1 A2 A3 A4 B (f : A1 -> A2 -> A3 -> A4 -> B)
                               (g1 : G A1) (g2 : G A2) (g3 : G A3) (g4 : G A4)
                               `{SizeMonotonic _ g1} `{SizeMonotonic _ g2}
                               `{SizeMonotonic _ g3} `{SizeMonotonic _ g4} :
  semGen (liftGen4 f g1 g2 g3 g4) <-->
  [set b : B | exists a1 a2 a3 a4, semGen g1 a1 /\ semGen g2 a2 /\
                 semGen g3 a3 /\ semGen g4 a4 /\ f a1 a2 a3 a4 = b].
(* end semLiftGen4SizeMonotonic *)
Proof.
  rewrite /semGen. setoid_rewrite semLiftGen4Size.
  move => b. split. 
  - move => [s [_ [a1 [a2 [a3 [a4 [Ha1 [Ha2 [Ha3 [Ha4 Hb]]]]]]]]]]; subst.
    exists a1. exists a2. exists a3. exists a4. 
    repeat split; exists s; (split; [reflexivity | eassumption ]). 
  -  move => [a1 [a2 [a3 [a4 [[s1 [_ Ha1]] 
                                [[s2 [_ Ha2]] 
                                   [[s3 [_ Ha3]] 
                                      [[s4 [_ Ha4]] Hb]]]]]]]]; subst.
    exists (max s1 (max s2 (max s3 s4))). 
    split; first by [].
    exists a1. exists a2. exists a3. exists a4. 
    repeat split; (eapply monotonic; [ apply/leP | ]; last eassumption).
    by eapply Max.le_max_l.
    eapply Nat.max_le_iff. right. by eapply Max.le_max_l.
    eapply Nat.max_le_iff. right.
    eapply Nat.max_le_iff. right. by eapply Max.le_max_l.
    eapply Nat.max_le_iff. right.
    eapply Nat.max_le_iff. right.
    eapply Nat.max_le_iff. by right. 
Qed.

Program Instance liftGen4Monotonic {A B C D E} 
        (f : A -> B -> C -> D -> E)
        (g1 : G A) (g2 : G B) (g3 : G C) (g4 : G D) 
        `{ SizeMonotonic _ g1} `{ SizeMonotonic _ g2}
        `{ SizeMonotonic _ g3} `{ SizeMonotonic _ g4} 
: SizeMonotonic (liftGen4 f g1 g2 g3 g4). 
Next Obligation.
  rewrite ! semLiftGen4Size.
  move => t /= [a1 [a2 [a3 [a4 [Ha1 [Ha2 [Ha3 [Ha4 H5]]]]]]]]; subst.
  eexists. eexists. eexists. eexists. 
  repeat (split; try reflexivity); by eapply monotonic; eauto. 
Qed.

Lemma semLiftGen5Size :
forall {A1 A2 A3 A4 A5 B} (f: A1 -> A2 -> A3 -> A4 -> A5 -> B)
       (g1: G A1) (g2: G A2) (g3: G A3) (g4: G A4) (g5: G A5) size,
  semGenSize (liftGen5 f g1 g2 g3 g4 g5) size <-->
  fun b =>
    exists a1, semGenSize g1 size a1 /\
               (exists a2, semGenSize g2 size a2 /\
                           (exists a3, semGenSize g3 size a3 /\
                                       (exists a4, semGenSize g4 size a4 /\
                                                   (exists a5, semGenSize g5 size a5 /\
                                                               (f a1 a2 a3 a4 a5) = b)))).
Proof. solveLiftGenX. Qed.

Lemma Forall2_cons T U (P : T -> U -> Prop) x1 s1 x2 s2 :
  List.Forall2 P (x1 :: s1) (x2 :: s2) <-> P x1 x2 /\ List.Forall2 P s1 s2.
Proof.
split=> [H|[? ?]]; last by constructor.
by inversion H.
Qed.

Lemma semSequenceGenSize A (gs : list (G A)) n :
  semGenSize (sequenceGen gs) n <-->
  [set l | length l = length gs /\
    List.Forall2 (fun y => semGenSize y n) gs l].
Proof.
elim: gs => [|g gs IHgs].
  by rewrite semReturnSize /set1; case=> // a l; split=> // [[]].
rewrite /= semBindSize; setoid_rewrite semBindSize; setoid_rewrite semReturnSize.
setoid_rewrite IHgs; case=> [| x l].
  split; first by case=> ? [? [? [?]]].
  by move=> H; inversion H.
rewrite Forall2_cons; split; first by case=> y [gen_y [s [[<- ?]]]] [<- <-].
by case=> [[<-] [? ?]]; exists x; split => //; exists l; split.
Qed.

Lemma Forall2_SizeMonotonic {A} x n (gs : list (G A)) l :
  x <= n -> gs \subset SizeMonotonic -> 
  List.Forall2 (semGenSize^~ x) gs l ->
  List.Forall2 (semGenSize^~ n) gs l.
Proof. 
  intros. induction H1; auto.
  apply subconsset in H0. destruct H0; auto. 
  constructor; auto. eapply H0; eauto.
Qed.

Lemma semSequenceGenSizeMonotonic A (gs : list (G A)) :
  (gs \subset SizeMonotonic) ->
  semGen (sequenceGen gs) <-->
  [set l | length l = length gs /\
    List.Forall2 semGen gs l].
Proof.
  intros. rewrite /semGen. setoid_rewrite semSequenceGenSize.
  move => l. split.
  - move => [n [ _ [H1 H2]]]. split; auto.
    induction H2; subst; simpl; constructor.
    + exists n. split; auto. reflexivity. 
    + apply IHForall2; eauto. 
      apply subconsset in H. destruct H; auto. 
  - move => [H1 H2]. revert gs H H1 H2. induction l; intros gs H H1 H2.
    + destruct gs; try discriminate. exists 0. 
      split; auto. reflexivity.
    + destruct gs; try discriminate.
      apply subconsset in H. move : H => [H3 H4].  
      inversion H2; subst. destruct H6 as [n [ _ H5]].
      eapply IHl in H8; auto. destruct H8 as [x [_ [H7 H8]]].
      destruct (x <= n) eqn:Hle. 
      { exists n. split; eauto; first by reflexivity. split; auto. 
        constructor; auto. eapply Forall2_SizeMonotonic; eauto. }
      { exists x.  split; first by reflexivity. split; auto.
        constructor; auto. eapply H3; last by eassumption. 
        rewrite -> leq_eqVlt, -> Bool.orb_false_iff in Hle. 
        destruct Hle; auto. rewrite leqNgt H0 //. }
Qed.
 
Lemma semVectorOfSize {A : Type} (k : nat) (g : G A) n :
  semGenSize (vectorOf k g) n <-->
  [set l | length l = k /\ l \subset (semGenSize g n)].
Proof.
elim: k => [|k IHk].
  rewrite /vectorOf /= semReturnSize.
  by move=> s; split=> [<-|[] /size0nil ->] //; split.
rewrite /vectorOf /= semBindSize; setoid_rewrite semBindSize.
setoid_rewrite semReturnSize; setoid_rewrite IHk.
case=> [|x l]; first by split=> [[? [? [? [?]]]] | []].
split=> [[y [gen_y [l' [[length_l' ?] [<- <-]]]]]|] /=.
  split; first by rewrite length_l'.
  exact/subconsset.
by case=> [[?]] /subconsset [? ?]; exists x; split => //; exists l.
Qed.

Lemma semVectorOfUnsized {A} (g : G A) (k : nat) `{Unsized _ g}: 
  semGen (vectorOf k g) <--> [set l | length l = k /\ l \subset semGen g ]. 
Proof.
  rewrite /semGen.
  setoid_rewrite semVectorOfSize.
  move => l; split.
  - move => [k' [_ [H1 H2]]]. split; auto. exists k'. split; auto.
    reflexivity.
  - move => [H1 H2]. 
    exists k. split; first by reflexivity.
    split; auto. move => a /H2 [x [_ Hx]]. 
    by eapply unsized; eauto.
Qed.

Program Instance vectorOfUnsized {A} (k : nat) (g : G A) 
        `{Unsized _ g } : Unsized (vectorOf k g).
Next Obligation.
  rewrite ! semVectorOfSize. 
  split; move => [H1 H2]; split => //; by rewrite unsized; eauto.
Qed.

Program Instance vectorOfMonotonic {A} (k : nat) (g : G A) 
        `{SizeMonotonic _ g } : SizeMonotonic (vectorOf k g).
Next Obligation.
  rewrite ! semVectorOfSize. 
  move => l [H1 H2]; split => // a Ha. by eapply (monotonic H0); eauto.
Qed.

Lemma semListOfSize {A : Type} (g : G A) size :
  semGenSize (listOf g) size <-->
  [set l | length l <= size /\ l \subset (semGenSize g size)].
Proof.
rewrite /listOf semSizedSize semBindSize; setoid_rewrite semVectorOfSize.
rewrite semChooseSize // => l; split=> [[n [/andP [_ ?] [-> ?]]]| [? ?]] //.
by exists (length l).
Qed.

Lemma semListOfUnsized {A} (g : G A) (k : nat) `{Unsized _ g} : 
  semGen (listOf g) <--> [set l | l \subset semGen g ]. 
Proof.
  rewrite /semGen.
  setoid_rewrite semListOfSize. 
  move => l; split.
  - move => [k' [_ [H1 H2]]]. exists k'. split; auto.
    reflexivity.
  - move => Hl. exists (length l). repeat split => //.
    move => a /Hl [s [_ Ha]]. by eapply unsized; eauto.
Qed.

Program Instance listOfMonotonic {A} (g : G A) 
        `{SizeMonotonic _ g } : SizeMonotonic (listOf g).
Next Obligation.
  rewrite ! semListOfSize.
  move => l [H1 H2]; split => //. by eapply leq_trans; eauto.
  move => a /H2 Ha. by eapply monotonic; eauto.
Qed.


Lemma In_nth_exists {A} (l: list A) x def :
  List.In x l -> exists n, nth def l n = x /\ (n < length l)%coq_nat.
Proof.
elim : l => [| a l IHl] //=.
move => [H | /IHl [n [H1 H2]]]; subst.
  exists 0; split => //; omega.
exists n.+1; split => //; omega.
Qed.

Lemma nth_imset T (def : T) l : nth def l @: [set n | n < length l] <--> l.
Proof.
case: l => [|x l] t; first by split=> //; case=> ?; rewrite ltn0; case.
split; first by case=> n [? <-]; rewrite -nthE; apply/List.nth_In/ltP.
by case/(In_nth_exists _ _ def) => n [? ?]; exists n; split=> //; apply/ltP.
Qed.

Lemma semOneOfSize {A} (l : list (G A)) s :
  semGenSize (oneOf_ l) s <--> \bigcup_(x in l) semGenSize x s.
Proof.
  induction l.
  - rewrite semBindSize semChooseSize //.
    rewrite (eq_bigcupl [set 0]) ?bigcup_set1 // => a; split; simpl in * => Hyp.
    + exfalso. eapply semFailSizeContra; eauto.
    + destruct Hyp as [x [Contra ?]]; inversion Contra.
    + assert (a = 0) by ssromega; subst; constructor.
    + inv Hyp; ssromega.
  - rewrite semBindSize semChooseSize //.
    set X := (fun a : nat => is_true (_ && _)).
    by rewrite (reindex_bigcup (nth failGen (a :: l)) X) // /X subn1 nth_imset.    
Qed.

Lemma semOneOf {A} (l : list (G A)) :
  semGen (oneOf_ l) <--> \bigcup_(x in l) semGen x.
Proof.
by case: l => [|g l]; rewrite 1?bigcupC; apply: eq_bigcupr => sz;
  apply: semOneOfSize.
Qed.

Program Instance oneOfMonotonic {A} (l : list (G A)) `(l \subset SizeMonotonic) 
: SizeMonotonic (oneOf_ l). 
Next Obligation.
  rewrite !semOneOfSize. elim : l H => [_ | g gs IH /subconsset [H2 H3]] /=.
  - rewrite /set_incl => a Contra.
    destruct Contra as [x' [Contra ?]]; inv Contra.
  - specialize (IH H3). move => a [ga [[Hga | Hga] Hgen]]; subst.
    exists ga. split => //. left => //.
    eapply monotonic; eauto. exists ga.
    split. right => //.
    apply H3 in Hga. by apply (monotonic H0). 
Qed.

Lemma semElemsSize {A} (l: list A) s :
  semGenSize (elems_  l) s <--> l.
Proof.
  rewrite /elems_ semOneOfSize; simpl in *.
  induction l; split => Hyp; simpl in *; eauto.
  - destruct Hyp as [? [Contra ?]].
    inv Contra.
  - inv Hyp.
  - destruct Hyp as [g [Hg Hsem]].
    destruct Hg; subst.
    + left. apply semReturnSize in Hsem; inv Hsem; auto.
    + right.
      apply IHl.
      exists g; split; auto.
  - destruct Hyp; subst; simpl in *.
    + exists (returnGen a0); split; simpl; eauto.
      apply semReturnSize; constructor.
    + exists (returnGen a0); split; eauto.
      * right.
        apply List.in_map_iff.
        exists a0; split; auto.
      * apply semReturnSize; constructor.
Qed.

Lemma semElems {A} (l: list A) :
  semGen (elems_ l) <--> l.
Proof.
rewrite /semGen; setoid_rewrite semElemsSize; rewrite bigcup_const //.
by do 2! constructor.
Qed.

Program Instance elemsUnsized {A} (l : list A) : 
  Unsized (elems_ l).
Next Obligation.
  rewrite ! semElemsSize. by case: l.
Qed.

(* A rather long frequency proof, probably we can do better *)

Lemma not_lt : forall n m, (false = (n < m)) -> (m <= n).
Proof.
  move => n m. by elim: n m=> [| n IHn]; case.
Qed.

Lemma sum_fstE A x (a : A) l:
  sum_fst ((x, a) :: l) = x + sum_fst l.
Proof.
rewrite /sum_fst /=.
elim: l 0 x => [n x|[n1 x1] l IHl p q] /=; first by rewrite addnC.
by rewrite -IHl; congr foldl; rewrite addnAC.
Qed.

Lemma sum_fst_eq0P {A} (l : list (nat * A)) :
  sum_fst l = 0 <-> [seq x <- l | x.1 != 0] = [::].
Proof.
by elim: l => [|[[|n] x] l IHl] //=; split=> //; rewrite sum_fstE.
Qed.

Lemma pick_def :
  forall {A} (l: list (nat * G A)) n def,
    sum_fst l <= n ->
    pick def l n = (0, def).
Proof.
  move=> A l n def Hleq.
  elim : l n Hleq => //=. case=> //= i p l IHl n Hleq.
  rewrite sum_fstE in Hleq.
  remember (n < i). case: b Heqb => Heqb; symmetry in Heqb.
  - have : (i + sum_fst l) < i by eapply (leq_ltn_trans); eassumption.
    rewrite -ltn_subRL. by have -> : forall i, (i - i) = 0 by elim.
  - apply IHl. rewrite -(leq_add2r i) subnK.
      by rewrite addnC. by apply/not_lt.
Qed.

Lemma pick_exists :
  forall {A} (l: list (nat * G A)) n def,
    n <  sum_fst l <->
    exists x, List.In x l /\ pick def l n = x /\ fst x <> 0.
Proof.
  move => A l n def. split.
  - move => Hlt.
    elim : l n Hlt => //. case => i p xs IHxs n Hlt.
    rewrite sum_fstE in Hlt.
    move/(_ (n-i)) : IHxs => IHxs. simpl.
    remember (n < i). case: b Heqb => [Heqb | /not_lt Heqb].
    + exists (i, p). split => //=. by left.  split => //=.
      move => contra; subst. by rewrite ltn0 in Heqb.
    + rewrite -(ltn_add2r i) [X in _  < X]addnC subnK // in IHxs.
      move/(_ Hlt) : IHxs => [x [H1 [H2 H3]]].
      by exists x; split; [right | split].
  - move => [x [HIn [Hpick Hneq]]].
    remember (n < sum_fst l).
    case: b  Heqb => //= /not_lt/pick_def H.
    rewrite H in Hpick. rewrite -Hpick //= in Hneq.
Qed.

Lemma pick_In :
  forall {A} (l: list (nat * G A)) x def,
    List.In x l /\ fst x <> 0 ->
    exists n, pick def l n = x.
Proof.
  move => A l x def [HIn Hfst].
  elim : l HIn => //=. case => //= i g xs IHxs [H1 | H2]; subst.
  + exists 0. simpl in *.
    have H : 0 < i by  elim : i Hfst IHxs => //=.
    rewrite H.
      by split => //=.
  + move/(_ H2) : IHxs => [n Hpick].
    exists (n + i). rewrite -[X in _ < X]add0n ltn_add2r ltn0.
      by rewrite  -[X in _ - X]add0n subnDr subn0.
Qed.

Lemma pick_imset A (def : G A) l :
  pick def l @: [set m | m < sum_fst l] <--> [seq x <- l | x.1 != 0].
Proof.
elim: l => [|[n x] l IHl] /=.
  rewrite /sum_fst /=.
  have->: (fun m => m < 0) <--> set0 by [].
  by rewrite imset0.
case: n => /= [|n].
  rewrite -IHl => t; split=> [[y []]|].
    by rewrite sum_fstE add0n subn0 => lt_y <-; exists y.
  by case=> y [lt_y <-]; exists y; split=> //; rewrite subn0.
move=> t; split=> /= [[p [lt_p]]|].
  case: ifP => [_ <-|lt_pn ?]; first by left.
    right; rewrite -(IHl t); exists (p - n.+1); split=> //.
  rewrite sum_fstE in lt_p.
  by rewrite -(ltn_add2r n.+1) subnK 1?addnC // leqNgt lt_pn.
case=> [<-|]; first by exists 0; split => //; rewrite sum_fstE.
rewrite -(IHl t); case=> p [lt_p <-]; exists (n.+1 + p); split.
  by rewrite sum_fstE ltn_add2l.
by rewrite ltnNge leq_addr addKn.
Qed.

Lemma semFrequencySize {A} (l : list (nat * G A)) (size: nat) :
  semGenSize (freq_ l) size <-->
             let l' := [seq x <- l | x.1 != 0] in
             \bigcup_(x in l') (semGenSize x.2 size).
Proof.
rewrite semBindSize semChooseSize //=.
case lsupp: {1}[seq x <- l | x.1 != 0] => [|[n g] gs].
- move/sum_fst_eq0P: lsupp => suml; rewrite suml.
  rewrite (@eq_bigcupl _ _ _ [set 0]) ?bigcup_set1 ?pick_def // ?leqn0 ?suml //.
  + simpl. split => Contra.
    * exfalso. eapply semFailSizeContra; eauto.
    * destruct Contra as [? [Contra ?]]; inv Contra.
  + split => H.
    * assert (a = 0) by ssromega; subst; constructor.
    * inv H; eauto.
- symmetry; apply: reindex_bigcup.
  have pos_suml: 0 < sum_fst l.
  { have [] := sum_fst_eq0P l.
    by rewrite lsupp; case: (sum_fst l) => // /(_ erefl).
  } 
  have->: (fun a : nat => a <= sum_fst l - 1) <--> [set m | m < sum_fst l].
  { by move=> m /=; rewrite -ltnS subn1 prednK. }
  rewrite -lsupp. exact: pick_imset.
Qed.

(* begin semFrequency *)
Lemma semFrequency {A} (l : list (nat * G A)) :
  semGen (freq_ l) <-->
    let l' := [seq x <- l | x.1 != 0] in
    \bigcup_(x in l') semGen x.2.
(* end semFrequency *)
Proof.
by case lsupp: {1}[seq x <- l | x.1 != 0] => [|[n g] gs] /=;
rewrite 1?bigcupC; apply: eq_bigcupr => sz;
have := (semFrequencySize l sz); rewrite lsupp.
Qed.

Lemma frequencySizeMonotonic {A} (lg : list (nat * G A)) :
  List.Forall (fun p => SizeMonotonic (snd p)) lg ->
  SizeMonotonic (freq_ lg).
Proof.
  intros Hall.  unfold freq_.
  eapply bindMonotonicStrong.
  eauto with typeclass_instances.
  intros x Heq. eapply semChoose in Heq; eauto.  
  move : Heq => /andP [Hep1 Heq2]. 
  destruct (sum_fst lg) eqn:Heq.
  - rewrite pick_def.
    + apply failSizeMonotonic.
    + subst. ssromega.
  - edestruct (pick_exists lg x failGen) as [[[n' g] [Hin [Hp Hg]]] H2].
    rewrite Heq. unfold leq, super, ChooseNat, OrdNat in Hep1, Heq2.
    ssromega.
    eapply List.Forall_forall in Hall; [ | ].
    eassumption.
    subst. rewrite Hp. eassumption.
Qed.

Instance frequencySizeMonotonic_alt :
  forall {A : Type} (lg : seq (nat * G A)),
    lg \subset [set x | SizeMonotonic x.2 ] ->
    SizeMonotonic (freq_ lg).
Proof.
  intros A ls Hin.
  eapply frequencySizeMonotonic. 
  induction ls. now constructor.
  constructor. eapply Hin.
  constructor. reflexivity.
  eapply IHls.  eapply subset_trans; eauto.
  constructor 2. eassumption.
Qed.

Lemma eq_lt_0 : (fun x => x <= 0) <--> [set 0].
Proof. 
  move => x; split => H; auto.
  - destruct x; auto. 
    + unfold set1; auto.
    + inversion H.
  - inversion H; auto.
Qed.

(*
Lemma pickDrop_def :
  forall {A} (l: list (nat * G (option A))) n,
    sum_fst l <= n ->
    pickDrop l n = (0, returnGen None, l).
Proof.
  move=> A l n Hleq.
  elim : l n Hleq => //=. case=> //= i p l IHl n Hleq.
  rewrite sum_fstE in Hleq.
  remember (n < i). case: b Heqb => Heqb; symmetry in Heqb.
  - have : (i + sum_fst l) < i by eapply (leq_ltn_trans); eassumption.
    rewrite -ltn_subRL. by have -> : forall i, (i - i) = 0 by elim.
  - rewrite IHl; auto. rewrite -(leq_add2r i) subnK.
      by rewrite addnC. by apply/not_lt.
Qed.

(* Probably needs something about l' and l. *)
(* ZP : added a few things *)
Lemma pickDrop_exists :
  forall {A} (l: list (nat * G (option A))) n,
    n <  sum_fst l <->
    exists k g l',
      List.In (k,g) l /\ pickDrop l n = (k,g,l') /\ k <> 0 /\
      l <--> [set (k, g)] :|: l' /\
      length l' + 1 = length l /\
      sum_fst l' + k = sum_fst l.
Proof.
  move => A l n. split.
  - move => Hlt.
    elim : l n Hlt => //. case => i p xs IHxs n Hlt.
    rewrite sum_fstE in Hlt.
    move/(_ (n-i)) : IHxs => IHxs. simpl.
    remember (n < i). case: b Heqb => [Heqb | /not_lt Heqb].
    + exists i. exists p. exists xs. split => //=. by left.  split => //=.
      split. move => contra; subst. by rewrite ltn0 in Heqb.
      split. by rewrite cons_set_eq.
      split. by ssromega.
      rewrite sum_fstE. by ssromega.
    + rewrite -(ltn_add2r i) [X in _  < X]addnC subnK // in IHxs.
      move/(_ Hlt) : IHxs => [k [g [gs [H1 [H2 [H3 [H4 [H5 H6]]]]]]]].
      exists k. exists g. exists ((i,p)::gs).
      split; [right | split; [| split; [| split; [| split]]]];
      try (simpl; eauto; by rewrite H2).
      rewrite !cons_set_eq H4.
      rewrite setU_assoc (setU_comm [set (i, p)]) -setU_assoc.
      reflexivity.
      simpl. by ssromega.
      simpl. rewrite !sum_fstE. by ssromega.
  - move => [k [g [gs [HIn [Hpick [Hneq _]]]]]].
    remember (n < sum_fst l).
    case: b  Heqb => //= /not_lt/pickDrop_def H.
    rewrite H in Hpick. 
    inversion Hpick; subst; eauto.
Qed.

Lemma pickDrop_In :
  forall {A} (l: list (nat * G (option A))) k x,
    List.In (k,x) l /\ k <> 0 ->
    exists n l', pickDrop l n = (k,x,l').
Proof.
  move => A l k x [HIn Hfst].
  elim : l HIn => //=. case => //= i g xs IHxs [H1 | H2]; subst.
  + exists 0.  exists xs. simpl in *.
    inversion H1; subst; clear H1.
    have H : 0 < k by  elim : k Hfst IHxs => //=.
    rewrite H.
      by split => //=.
  + move/(_ H2) : IHxs => [n [l' Hpick]].
    exists (n + i). exists ((i,g)::l'). 
    rewrite -[X in _ < X]add0n ltn_add2r ltn0.
    rewrite  -[X in _ - X]add0n subnDr subn0.
    by rewrite Hpick.
Qed.

Lemma pickDrop_In_strong :
  forall {A} (l: list (nat * G (option A))) k x,
    List.In (k,x) l /\ k <> 0 ->
    exists n l',
      pickDrop l n = (k,x,l') /\
      n < sum_fst l /\
      length l = length l' + 1.
Proof.
  move => A l k x [HIn Hfst].
  elim : l HIn => //=. case => //= i g xs IHxs [H1 | H2]; subst.
  + exists 0.  exists xs. simpl in *.
    inversion H1; subst; clear H1.
    have H : 0 < k by  elim : k Hfst IHxs => //=.
    rewrite H. split ; [| split ]; simpl; auto.
    rewrite sum_fstE. now ssromega.
    now ssromega.
  + move/(_ H2) : IHxs => [n [l' [Hpick [Hlt Hlen]]]].
    exists (n + i). exists ((i,g)::l'). 
    rewrite -[X in _ < X]add0n ltn_add2r ltn0.
    rewrite  -[X in _ - X]add0n subnDr subn0.
    rewrite Hpick. simpl.
    split ; [| split ]; simpl; auto.
    rewrite sum_fstE. now ssromega.
    now ssromega.
Qed.




Lemma semBacktrackFuelDef {A} fuel (l : list (nat * G (option A))) size :
  sum_fst l = 0 -> 
  semGenSize (backtrackFuel fuel 0 l) size <--> [set None].
Proof.
  move: l size. 
  induction fuel => l size HSum //=.
  - by rewrite semReturnSize.
  - rewrite semBindSize semChooseSize //=.
    rewrite (@eq_bigcupl _ _ _ [set 0]) ?bigcup_set1 ?pickDrop_def // ?sub0n ?leqn0 ?HSum //=.
    + rewrite semBindSize semReturnSize bigcup_set1; eauto.
    + by apply eq_lt_0.
Qed.

Lemma in_memP {A : eqType} x (l : seq A) :
  reflect (List.In x l) (x \in l)%bool.
Proof.
  induction l; simpl.
  - constructor; eauto.
  - rewrite in_cons.
    destruct (x == a) eqn:Heq; move : Heq => /eqP Heq; subst; simpl.
    + constructor; eauto.
    + eapply equivP; try eassumption.
      split; firstorder. congruence.
Qed.  

Lemma forall_leq_sum_fst {A} (l : list (nat * A)) :
  forall a n, seq_In l (n, a) -> n <= sum_fst l.
Proof.
  elim : l => [| [n a] l IH]; auto.
  rewrite sum_fstE.
  move => n' a' /= [[H1 H2] | H2]; subst.
  by ssromega.
  apply IH in H2. by ssromega.
Qed.

Lemma pickDrop_leq_top {A} (l : seq (nat * G (option A))) (n : nat) k g l' size s :
  pickDrop l n = (k, g, l') ->
  semGenSize g size (Some s) ->
  n < sum_fst l.
Proof.
  revert n l'.
  elim : l => [|[m a] l IH] n l' /= Hpd Hgen.
  - move : Hpd => [H1 H2 H3]; subst.
    apply semReturnSize in Hgen. discriminate.
  - rewrite sum_fstE.
    destruct (n < m) eqn:H. by ssromega.
    destruct (pickDrop l (n - m)) as [[k' x'] xs'] eqn:Heq. 
    move : Hpd => [H1 H2 H3]; subst.
    eapply IH in Heq. by ssromega.
    eassumption.
Qed.

Lemma backtrackFuelSizeMonotonic {A : Type} tot fuel (lg : seq (nat * G (option A))) :
    sum_fst lg = tot -> length lg = fuel -> 
    lg \subset [set x | SizeMonotonic x.2 ] ->
    SizeMonotonic (backtrackFuel fuel tot lg).
Proof.
  move: tot lg.
  induction fuel => tot lg.
  - move => HSum /List.length_zero_iff_nil HLen; subst; simpl.
    eauto with typeclass_instances.
  - move => HSum HLen Hsub.
    simpl. 
    refine (@bindMonotonicStrong _ _ _ _ _ _).
    move => x /semChoose Hin.
    unfold leq, super, ChooseNat, OrdNat in Hin.
    specialize (Hin (leq0n (tot-1))).
    destruct (sum_fst lg) eqn:Hsum; subst.
    + rewrite pickDrop_def.
      refine (@bindMonotonicStrong _ _ _ _ _ _).
      * intros [ y | ].
        now eauto with typeclass_instances.
        move => _.
        intros s1 s2 Hs. rewrite !semBacktrackFuelDef; eauto.
        eapply subset_refl.
      * rewrite Hsum. ssromega.
    + edestruct (pickDrop_exists lg x) as [[k [g' [lg' [Hin' [Hdrop [Hneq [Heq [Heq' Hlen]]]]]]]] _].
      ssromega. rewrite Hdrop.
      refine (@bindMonotonicStrong _ _ _ _ _ _).
      eapply Hsub in Hin'. eassumption.
      intros [ a | ].
      now eauto with typeclass_instances.
      intros _. eapply IHfuel.
      * rewrite Hsum in Hlen. rewrite <- Hlen. ssromega.
      * rewrite HLen in Heq'. ssromega.
      * eapply subset_trans; [| eassumption ].
        rewrite Heq. eapply setU_subset_r.
        eapply subset_refl.
Qed.

Lemma pickDrop_subset {A} (l1 l2 : seq (nat * G (option A))) (n m : nat) g :
  pickDrop l1 n = (m, g, l2) ->
  l2 \subset l1.
Proof.
  revert n l2. induction l1; simpl in *; intros n l2 H1.
  - inv H1; eapply subset_refl. 
  - destruct a as [k x].
    destruct (n < k) eqn:heq.
    + inv H1. intros x Hin. right; eauto.
    + destruct (pickDrop l1 (n - k)) as [[k' x'] xs'] eqn:Heq. inv H1.
      rewrite !cons_set_eq. eapply setU_set_subset_compat.
      now apply subset_refl.
      eauto.
Qed.

Lemma length_sum_lst {A} (l : list (nat * A)) :
  length l = 0 ->
  sum_fst l = 0.
Proof.
  destruct l; eauto; intros H; inv H.
Qed.
*)

(* Lemma pickDrop_length_strong {A} (l1 l2 : seq (nat * G (option A))) (n m : nat) g : *)
(*   pickDrop l1 n = (m, g, l2) -> *)
(*   length l2 < length l1 \/ *)
(*   (length l2 = 0 /\ length l1 = 0) \/ *)
(*   (length l2 = 0 /\ (sum_fst l1 = 0 \/ sum_fst l1 <= n)). *)
(* Proof. *)
(*   revert l2 n m g. induction l1; simpl; intros l2 n m g H. *)
(*   - inv H; eauto. *)
(*   - destruct a as [k x]. *)
(*     destruct (n < k) eqn:heq. *)
(*     + inv H. left. now ssromega. *)
(*     +  *)
(*       destruct (pickDrop l1 (n - k)) as [[k' x'] xs'] eqn:Heq. *)
(*       inv H. eapply IHl1 in Heq. *)
(*       destruct Heq as [Hlt' | [[Heq1 Heq2] | [Heq1 [Heq2 | Heq2]]]]. *)
(*       * left. ssromega. *)
(*       * simpl. rewrite sum_fstE Heq1 Heq2. *)
(*         destruct l1; try discriminate. right. right. rewrite sum_fst_eq0P simpl. Hlt.  *)
(*         rewrite length_sum_lst in Hlt; eauto. ssromega. *)
(*       * rewrite sum_fstE in Hlt. *)
(*         rewrite Heq2 in Hlt. ssromega. *)
(* Qed. *)

(* Corollary pickDrop_length {A} (l1 l2 : seq (nat * G (option A))) (n m : nat) g : *)
(*   pickDrop l1 n = (m, g, l2) -> *)
(*   n < sum_fst l1 -> *)
(*   length l2 < length l1 \/ length l2 = 0. *)
(* Proof. *)
(*   intros H1 H2.  *)
(*   edestruct (@pickDrop_length_strong A); eauto. *)
(*   inv H; inv H0; eauto. *)
(* Qed. *)


(*
Lemma pickDrop_sum_fst {A} (lg  : seq (nat * G (option A))) n :
  sum_fst lg = 0 -> exists l, pickDrop lg n = (0, returnGen None, l) /\ sum_fst l = 0.
Proof.
  induction lg; eauto.
  intros H.
  - eexists [::]. split; reflexivity.
  - destruct a. intros H. rewrite sum_fstE in H.
    assert (Heq : n0 = 0) by ssromega.
    assert (Heq' : sum_fst lg = 0) by ssromega. subst.
    simpl.  edestruct IHlg as [l [H1 H2]]. eassumption.
    replace (n - 0) with n by ssromega. rewrite H1.
    eexists. split. reflexivity. rewrite sum_fstE. ssromega.
Qed.   

Lemma backtrackFuel_sum_fst {A} fuel tot (lg  : seq (nat * G (option A))) s :
  sum_fst lg = 0 ->
  semGenSize (backtrackFuel fuel tot lg) s <--> [set None].
Proof.
  revert lg tot; induction fuel; simpl; intros lg tot Heq.
  - now rewrite semReturnSize.
  - rewrite semBindSize.
    intros x; split.
    + move => [n [H1 H2]].
      eapply semChooseSize in H1; eauto.
      edestruct (@pickDrop_sum_fst A) with (n := n) as [l' [H3 H4]]. eassumption.
      rewrite H3 in H2. eapply semBindSize in H2.
      move : H2 => [a [/semReturnSize Heq1 Hb]]. inv Heq1.
      eapply IHfuel; eassumption.
    + move => H; inv H. eexists 0.
      split.
      now eapply semChooseSize; eauto.
      edestruct (@pickDrop_sum_fst A) with (n := 0) as [l' [H3 H4]].
      eassumption.
      rewrite H3.
      eapply semBindSize.
      eexists None. split. eapply semReturnSize; reflexivity.
      eapply IHfuel; eauto.
Qed.      

Lemma backtrackFuel_list_mon {A : Type} tot1 tot2 fuel1 fuel2 (lg1 lg2 : seq (nat * G (option A))) s :
  sum_fst lg1 = tot1 -> length lg1 = fuel1 ->
  sum_fst lg2 = tot2 -> length lg2 = fuel2 ->
  lg1 \subset lg2 ->
  isSome :&: semGenSize (backtrackFuel fuel1 tot1 lg1) s \subset
  isSome :&: semGenSize (backtrackFuel fuel2 tot2 lg2) s.
Proof.
  move : tot1 tot2 fuel2 lg1 lg2 s.
  induction fuel1; intros tot1 tot2 fuel2 lg1 lg2 s Htot1 Hf1 Htot2 Hf2 Hsub x [Hs Hin];
  destruct x; try discriminate; split; auto.
  - simpl in Hin. eapply semReturnSize in Hin; inv Hin.
  - assert (Ha : tot1 > 0). 
    { destruct tot1; auto.
      apply backtrackFuel_sum_fst in Hin; auto; inv Hin. }
    simpl in Hin. apply semBindSize in Hin.
    destruct Hin as [n [Hgen Hgen']].
    apply semChooseSize in Hgen; auto.
    move : Hgen => /andP [Hleq1  Hleq2].
    destruct (pickDrop lg1 n) as [[k g] gs'] eqn:Heq.
    apply semBindSize in Hgen'.
    destruct Hgen' as [b [Hg1 Hg2]].
    assert (Hlt : n < sum_fst lg1).
    { unfold leq, super, ChooseNat, OrdNat in *. now ssromega. }
    edestruct (pickDrop_exists lg1 n) as [[m [g' [lg' [Hin' [Hdrop [Hneq [Heq1 [Heq2 Hlen]]]]]]]] _];
      subst; eauto.
    rewrite Heq in Hdrop. inv Hdrop.
    destruct b. 
    + eapply semReturnSize in Hg2. inv Hg2.
      edestruct (@pickDrop_In_strong A) as [b' [l' [Hpick [Hfst Hlen']]]].
      split; [| eassumption ].
      eapply Hsub.  eassumption.
      rewrite Hlen'. simpl.
      replace (length l' + 1) with ((length l').+1); [| now ssromega ].
      simpl.
      eapply semBindSize. eexists b'. split.
      eapply semChooseSize. now eauto.
      apply/andP. unfold leq, super, ChooseNat, OrdNat in *.
      split; now ssromega.
      rewrite Hpick.
      eapply semBindSize. eexists. split.
      eassumption. simpl. eapply semReturnSize. reflexivity.
    + assert (Hin : ((fun u : option A => u) :&: semGenSize (backtrackFuel (length lg2) (sum_fst lg2) lg2) s) (Some a)).
      { eapply IHfuel1; [| | | | | now split; eauto ]; try eassumption; eauto.
        * ssromega.
        * ssromega.
        * eapply subset_trans.
          eapply pickDrop_subset. eassumption. eassumption. }
      now inv Hin.
Qed.
  
Lemma backtrackFuelSizeMonotonicOpt {A : Type} tot fuel (lg : seq (nat * G (option A))) :
    sum_fst lg = tot -> length lg = fuel -> 
    lg \subset [set x | SizeMonotonicOpt x.2 ] ->
    SizeMonotonicOpt (backtrackFuel fuel tot lg).
Proof.
  move: tot lg.
  induction fuel => tot lg.
  - move => HSum /List.length_zero_iff_nil HLen; subst; simpl.
    auto with typeclass_instances.
  - move => HSum HLen Hsub.
    intros s1 s2 Hleq x H.
    assert (Ha : tot > 0). 
    { destruct tot; auto;
      apply backtrackFuel_sum_fst in H; auto. inv H. }
    eapply semBindSize in H.
    destruct H as [n [Hn H]].
    eapply semChooseSize in Hn; eauto.
    destruct (pickDrop lg n) as [[k g] gs'] eqn:Heqd.
    eapply semBindSize in H.
    destruct H as [b [Hgb Hf]].
    assert (Hlt : n < sum_fst lg).
    { unfold leq, super, ChooseNat, OrdNat in *. now ssromega. }
    edestruct (pickDrop_exists lg n) as [[m [g' [lg' [Hin' [Hdrop [Hneq [Heq1 [Heq2 Hlen]]]]]]]] _];
      subst; eauto.
    rewrite Hdrop in Heqd; inv Heqd. subst.
    destruct b as [b |].
    + eapply semBindSize.
      eexists n. split.
      eapply semChooseSize; now eauto.
      rewrite Hdrop. eapply semBindSize.
      exists (Some b). split. eapply Hsub in Hin'.
      eapply monotonicOpt; eauto.
      apply semReturnSize; apply semReturnSize in Hf; auto.
    + Admitted. (*
      (* have Hin :(isSome :&: semGenSize (backtrackFuel fuel (sum_fst lg - k) gs') s1) (Some a).
      { split ; eauto. } *)
      eapply IHfuel in Hin; try eassumption. destruct Hin as [_ Hin].
      * eapply backtrackFuel_list_mon; [| | | | | split; [ auto | eassumption ] ];
        try auto; try ssromega.
        rewrite Heq1. apply setU_set_incl_r. apply subset_refl.
      * ssromega.
      * ssromega.
      * eapply subset_trans; [| eassumption ].
        eapply pickDrop_subset; eauto.
Qed.
*)

Corollary backtrackSizeMonotonic {A : Type} (lg : seq (nat * G (option A))) :
  lg \subset [set x | SizeMonotonic x.2 ] ->
  SizeMonotonic (backtrack lg).
Proof.
  intros Hin. unfold backtrack.
  apply backtrackFuelSizeMonotonic; auto.
Qed.

Corollary backtrackSizeMonotonicOpt {A : Type} (lg : seq (nat * G (option A))) :
  lg \subset [set x | SizeMonotonicOpt x.2 ] ->
  SizeMonotonicOpt (backtrack lg).
Proof.
  intros Hin. unfold backtrack.
  eapply backtrackFuelSizeMonotonicOpt; auto.
Qed.

Lemma semBacktrackFuel {A} tot fuel (l : list (nat * G (option A))) size :
  sum_fst l = tot -> length l = fuel -> 
  semGenSize (backtrackFuel fuel tot l) size <--> 
  (\bigcup_(x in (l :&: (fun x => x.1 <> 0))) (isSome :&: (semGenSize x.2 size))) :|:
  ([set None] :&: (\bigcap_(x in l :&: (fun x => x.1 <> 0)) (semGenSize x.2 size))).
Proof.
  move: tot l size.
  induction fuel => tot l size.
  - move => HSum /List.length_zero_iff_nil HLen; subst; simpl.
    by rewrite setI_comm !nil_set_eq setI_set0_abs bigcup_set0 bigcap_set0
               setU_comm setU_set0_neut setI_setT_neut semReturnSize.
  - move => HSum HLen.
    rewrite spemBindSize semChooseSize //=. 
    split.
    { destruct (sum_fst l) eqn:Hsum; subst.
      - move => [n [Hleq H]].
        rewrite pickDrop_def in H; eauto.
        move : H =>  /semBindSize [[b |] [H1 H2]].
        + eapply semReturnSize in H1. inversion H1.
        + eapply semBacktrackFuelDef in H2; auto.
          inversion H2; subst.
          right. split; auto.
          move => [n' a] [H3 H4]. eapply forall_leq_sum_fst in H3.
          subst; simpl in *. ssromega.
      - move => [m [Hleq H]].
        move: (pickDrop_exists l m) => [H1 H2].
        edestruct H1 as [k [g [l' [HIn [Hpd [Hkneq [Hsub [Hlen Hfst]]]]]]]].
        rewrite Hsum; auto. ssromega.
        rewrite Hpd in H. eapply semBindSize in H.
        move : H => [a' [Hg Hb]]. 
        destruct a'. 
        + left. exists (k, g).
          apply semReturnSize in Hb. inversion Hb; subst.
            by firstorder.
        + eapply IHfuel in Hb; auto.
          * move : Hb => [Hsome | [Hnone Hcap]].
            left. eapply incl_bigcupl; [| eassumption ].
            apply setI_subset_compat.
            rewrite Hsub. apply setU_subset_r. by apply subset_refl.
            by apply subset_refl.   
            right. split; eauto.
            eapply eq_bigcapl. rewrite Hsub.
            rewrite setI_setU_distr. reflexivity.
            apply bigcap_setI_l. split; eauto.
            apply bigcap_setU_l. apply bigcap_set1.
            inversion Hnone; subst. eassumption.
          * rewrite Hsum in Hfst. rewrite <- Hfst. ssromega.
          * ssromega. }
    { move => [[[k g] [[Hg1 Hg2] [Ha1 Ha2]]] | [Hnone Hcap]]; simpl in *.
      - edestruct (pickDrop_In l) as [n [gs' Heq]]; eauto.
        destruct a; try discriminate.
        exists n. split. rewrite <- HSum.
        eapply pickDrop_leq_top in Heq; auto; [by ssromega | eauto].
        rewrite Heq.
        eapply semBindSize. exists (Some a). split; eauto.
        apply semReturnSize. reflexivity.
      - destruct a; try discriminate.
        destruct (sum_fst l) eqn:Hsum.
        + eexists 0. split; auto.
          rewrite pickDrop_def; auto; [| rewrite Hsum; auto].
          eapply semBindSize. exists None. split.
          apply semReturnSize. reflexivity.
          subst. apply semBacktrackFuelDef; eauto.
        + subst.
          move: (pickDrop_exists l 0) => [Hex _].
          edestruct Hex as [k [g [gs' [Hin [Hpd [Hneq [Hsub [Hlen Hfst]]]]]]]]; auto; [rewrite Hsum; auto|].
          exists 0. split; eauto. rewrite Hpd.
          eapply semBindSize. exists None. split.
          specialize (Hcap (k, g)). eapply Hcap.
          split; auto.
          eapply IHfuel.
          rewrite Hsum in Hfst. rewrite <- Hfst. by ssromega.
          by ssromega.
          right. split. reflexivity.
          eapply incl_bigcapl; [| eassumption ].
          rewrite Hsub. apply setI_subset_compat.
          apply setU_subset_r. by apply subset_refl.
          by apply subset_refl. }
Qed.

Lemma semBacktrackSize {A} (l : list (nat * G (option A))) size :
  semGenSize (backtrack l) size <--> 
  (\bigcup_(x in (l :&: (fun x => x.1 <> 0))) (isSome :&: (semGenSize x.2 size))) :|:
  ([set None] :&: (\bigcap_(x in l :&: (fun x => x.1 <> 0)) (semGenSize x.2 size))).
Proof.
  eauto using semBacktrackFuel.
Qed.

Lemma bigcup_cons_setI_subset_compat_backtrack {A}
      (n : nat) (g g' : G (option A)) (l l' : seq (nat * G (option A))) s :
  isSome :&: semGenSize g s  \subset isSome :&: semGenSize g' s ->
  \bigcup_(x in (l :&: (fun x => x.1 <> 0))) (isSome :&: semGenSize x.2 s) \subset
  \bigcup_(x in (l' :&: (fun x => x.1 <> 0))) (isSome :&: semGenSize x.2 s) ->
  \bigcup_(x in (((n, g) :: l) :&: (fun x => x.1 <> 0))) (isSome :&: semGenSize x.2 s) \subset
  \bigcup_(x in (((n, g') :: l') :&: (fun x => x.1 <> 0))) (isSome :&: semGenSize x.2 s).
Proof.
  intros H1 H2 x [y [[Hin1 Hin2] [Hin3 Hin4]]].
  inv Hin1; simpl in *.
  - eexists. split. split.
    now left; eauto.
    now eassumption.
    split; auto.
    simpl. eapply H1. split; auto.
  - edestruct H2 as [y' [[Hin1' Hin2'] [Hin3' Hin4']]].
    { eexists. split; split; eassumption. }
    eexists. split. split.
    now right; eauto.
    now eassumption.
    split; auto.
Qed.

Lemma bigcup_cons_setI_subset_pres_backtrack {A}
      (n : nat) (g : G (option A)) (l l' : seq (nat * G (option A))) s :
  \bigcup_(x in (l :&: (fun x => x.1 <> 0))) (isSome :&: semGenSize x.2 s) \subset
  \bigcup_(x in (l' :&: (fun x => x.1 <> 0))) (isSome :&: semGenSize x.2 s) ->
  \bigcup_(x in (l :&: (fun x => x.1 <> 0))) (isSome :&: semGenSize x.2 s) \subset
  \bigcup_(x in ((n, g) :: l') :&: (fun x => x.1 <> 0)) (isSome :&: semGenSize x.2 s).
Proof.
  intros H1 x [y [[Hin1 Hin2] [Hin3 Hin4]]].
  edestruct H1 as [y' [[Hin1' Hin2'] [Hin3' Hin4']]].
  { eexists. split; split; eassumption. }
  eexists. split. split.
  now right; eauto.
  now eassumption.
  split; eauto.
Qed.

Lemma semBacktrack_sound :
  forall (A : Type) (l : seq (nat * G (option A))),
    semGen (backtrack l) \subset
    (\bigcup_(x in (l :&: (fun x => x.1 <> 0))) (isSome :&: (semGen x.2))) :|:
    ([set None] :&: (\bigcap_(x in l :&: (fun x => x.1 <> 0)) (semGen x.2))).
Proof.
  intros A l x [s [_ H]].
  eapply semBacktrackSize in H.
  inv H.
  + left. destruct H0 as [y [[Hin1 Hin2] [Hin3 Hin4]]].
    eexists. split; split; eauto.
    eexists.
    now split; eauto.
  + destruct H0 as [Hnone Hcap].
    right. split; eauto.
    intros y Hin.
    eapply Hcap in Hin.
    eexists.
    now split; eauto.
Qed.

Lemma semBacktrack_complete :
  forall (A : Type) (l : seq (nat * G (option A))),
    \bigcup_(x in (l :&: (fun x => x.1 <> 0))) (isSome :&: (semGen x.2)) \subset
    semGen (backtrack l).
Proof.
  intros A l x [y [[Hin1 Hin2] [Hin3 Hin4]]].
  destruct Hin4 as [s [_ Hin]].
  eexists s. split; [ now constructor | ].
  eapply semBacktrackSize.
  left. eexists.
  split; split; eauto.
Qed.
 *)

Lemma semFoldGen_right :
  forall {A B : Type} (f : A -> B -> G A) (bs : list B) (a0 : A) (s : nat),
    semGenSize (foldGen f bs a0) s <-->
    [ set an |
      foldr (fun b p => [set a_prev | exists a, a \in (semGenSize (f a_prev b) s :&: p)]) 
            [set an] bs a0].
Proof.
  move => A B f bs a0 s. rewrite /foldGen. 
   elim : bs a0 => [| b bs IHbs] a0 an. 
  - split. 
    + move/semReturnSize => ->. reflexivity. 
     + move => ->. now apply semReturnSize.
  - split. 
    + move/semBindSize => [a [H1 H2]]. 
       exists a. split => //. now apply IHbs.
    + move => [a [H1 H2]]. apply semBindSize. exists a. split => //.
       now apply IHbs. 
Qed.

Definition genPair {A B : Type} (ga : G A) (gb : G B) : G (A * B) :=
  liftGen2 pair ga gb.

Definition curry {A B C : Type} (f : A * B -> C) (a : A) (b : B) := f (a,b).

Definition uncurry {A B C : Type} (f : A -> B -> C) (ab : A * B) :=
  match ab with
  | (a,b) => f a b
  end.

Lemma mergeBinds :
  forall A B C (ga : G A) (gb : G B) (f : A -> B -> G C),
    semGen (bindGen ga (fun x => bindGen gb (f x))) <-->
    semGen (bindGen (genPair ga gb) (uncurry f)).
Proof.
  intros. unfold semGen. repeat setoid_rewrite semBindSize.
                                setoid_rewrite semReturnSize.
  intro c. split; intros [s [_ H]]; exists s; split; try by [].
  - destruct H as [a [Ha [b [Hb Hc]]]].
    exists (a,b). split. exists a. split; first by [].
                         exists b. split; first by [].
    reflexivity. by [].
  - destruct H as [[a b] [[a' [Ha [b' [Hb H]]]] Hc]].
    inversion H; subst; clear H.
    exists a. split. by []. exists b. split; by [].
Qed.    

(* LEO: Leaving the notation in for future-proofing: unit-thunking *)
Module QcDefaultNotation.

(* Noone would write a literal singleton. *)
Notation " 'elems' [ x ] " := (elems_ (cons x nil)) : qc_scope.
Notation " 'elems' [ x ; y ] " := (elems_ (cons x (cons y nil))) : qc_scope.
Notation " 'elems' [ x ; y ; .. ; z ] " :=
  (elems_ (cons x (cons y .. (cons z nil) ..))) : qc_scope.
(* Why not [elems (x :: l)]? *)
Notation " 'elems' ( x ;; l ) " :=
  (elems_ (cons x l)) (at level 201, no associativity) : qc_scope.

(* We insert thunks ([etaG]) to delay the execution of
   each element until it actually gets chosen. *)

Notation " 'oneOf' [ x ] " := x : qc_scope.
Notation " 'oneOf' [ x ; y ] " :=
  (oneOf_ (cons x (cons y nil))) : qc_scope.
Notation " 'oneOf' [ x ; y ; .. ; z ] " :=
  (oneOf_ (cons x
    (cons y .. (cons z nil) ..))) : qc_scope.
Notation " 'oneOf' ( x ;; l ) " :=
  (oneOf_ (cons x l))  (at level 1, no associativity) : qc_scope.

(* freq [ 4 %: g1 ; 6 %: g2 ] *)
Notation " 'freq' [ x ] " := ((x : nat * G _).2) : qc_scope.
Notation " 'freq' [ x ; y ] " :=
  (freq_ (cons x (cons y nil))) : qc_scope.
Notation " 'freq' [ x ; y ; .. ; z ] " :=
  (freq_ (cons x (cons y .. (cons z nil) ..))) : qc_scope.
Notation " 'freq' ( x ;; l ) " :=
  (freq_ (cons x l)) (at level 1, no associativity) : qc_scope.

Notation "w %: g" := (w, etaG g)
  (at level 100) : qc_scope.

Delimit Scope qc_scope with qc.

End QcDefaultNotation.

Import QcDefaultNotation. Open Scope qc_scope.

(*
(* CH: Reusing :: instead of ;; would have been nice, but I didn't manage *)

Lemma semElemsSize A (x : A) xs s : semGenSize (elems (x ;; xs)) s <--> x :: xs.
Proof. rewrite semElementsSize. reflexivity. Qed.

Lemma semOneOfSize A (g0 : G A) (gs : list (G A)) s :
  semGenSize (oneOf (g0 ;; gs)) s  <--> \bigcup_(g in (g0 :: gs)) semGenSize g s.
Proof. rewrite semOneofSize. reflexivity. Qed.

(* begin semElems *)
Lemma semElems A (x : A) xs : semGen (elems (x ;; xs)) <--> x :: xs.
(* end semElems *)
Proof. by rewrite semElements. Qed.

(* begin semOneOf *)
Lemma semOneOf A (g0 : G A) (gs : list (G A)) :
  semGen (oneOf (g0 ;; gs))  <--> \bigcup_(g in (g0 :: gs)) semGen g.
(* end semOneOf *)
Proof. by rewrite semOneof. Qed.

(* Operators like betterSized (better name pending) are guaranteed to
   produce size-monotonic generators (provided the body has this
   property). Note: this doesn't hold for sized! *)

Definition betterSized {A} (f : nat -> G A) :=
  sized (fun x => bindGen (choose (0, x)) f).

Program Instance betterSizedIndeedBetter {A} (f : nat -> G A) 
        (H: forall s, SizeMonotonic (f s)) :
  SizeMonotonic (betterSized f).
Next Obligation.
  rewrite /betterSized . 
  rewrite !semSizedSize !semBindSize !semChooseSize; last by []; last by [].
  move => a [s1' [/andP [_ H11] H12]].
  eexists. split; last by eapply monotonic; eauto. 
  apply/andP; split => //. by eapply leq_trans; eauto. 
Qed.
<<<<<<< HEAD
*)
=======


Instance bindOptMonotonicOpt
         {A B} (g : G (option A)) (f : A -> G (option B))
         `{SizeMonotonicOpt _ g} `{forall x, SizeMonotonicOpt (f x)} :
  SizeMonotonicOpt (bindGenOpt g f).
Proof.
  intros s1 s2 Hleq.
  unfold semGenSizeOpt.
  rewrite !semBindSize. move => b.
  move => [a [Hsome Hb]].
  exists a.
  destruct a.
  - split.
    eapply monotonicOpt; eauto; eexists; eauto.
    eapply monotonicOpt; eauto; eexists; eauto.
  - apply semReturnSize in Hb; discriminate Hb.
Qed.

Instance bindOptMonotonic
         {A B} (g : G (option A)) (f : A -> G (option B))
         `{SizeMonotonic _ g} `{forall x, SizeMonotonic (f x)} :
  SizeMonotonic (bindGenOpt g f).
Proof.
  intros s1 s2 Hleq.
  intros x Hx. eapply semBindSize in Hx.
  destruct Hx as [a [Hg Hf]].
  destruct a as [a | ].
  - eapply H in Hg; try eassumption.
    eapply H0 in Hf; try eassumption.
    eapply semBindSize.
    eexists; split; eauto.
  - eapply H in Hg; try eassumption.
    eapply semReturnSize in Hf. inv Hf.
    eapply semBindSize.
    eexists; split; eauto. simpl.
    eapply semReturnSize.
    reflexivity.
Qed.

Lemma semBindOptSizeMonotonicIncl_r {A B} (g : G (option A)) (f : A -> G (option B)) (s1 : set A) (s2 : A -> set B) :
  semGen g \subset (Some @: s1) :|: [set None] ->
  (forall x, semGen (f x) \subset Some @: (s2 x) :|: [set None]) ->
  semGen (bindGenOpt g f) \subset Some @: (\bigcup_(a in s1) s2 a) :|: [set None].
Proof.
Admitted.

Lemma semBindOptSizeMonotonicIncl_l {A B} (g : G (option A)) (f : A -> G (option B)) (s1 : set A)
      (fs : A -> set B)
      `{Hg : SizeMonotonicOpt _ g}
      `{Hf : forall a, SizeMonotonicOpt (f a)} :
  Some @: s1 \subset semGen g ->
  (forall x, Some @: (fs x) \subset semGen (f x)) ->
  (Some @: \bigcup_(a in s1) (fs a)) \subset semGen (bindGenOpt g f).
Proof.
Admitted.

Lemma  semBindOptSizeOpt_subset_compat {A B : Type} (g g' : G (option A)) (f f' : A -> G (option B)) :
  (forall s, isSome :&: semGenSize g s \subset isSome :&: semGenSize g' s) ->
  (forall x s, isSome :&: semGenSize (f x) s \subset isSome :&: semGenSize (f' x) s) ->
  (forall s, isSome :&: semGenSize (bindGenOpt g f) s \subset isSome :&: semGenSize (bindGenOpt g' f') s).
Proof.
  intros Hg Hf s x [Hin1 Hin2].
  split; [ eassumption |].
  unfold bindGenOpt in *.
  eapply semBindSize in Hin2. destruct Hin2 as [a [Hg' Hf']].
  destruct a as [a |].
  - assert (Hg'' : ((fun u : option A => u) :&: semGenSize g s) (Some a)).
    { split; eauto. }
    eapply Hg in Hg''.  destruct Hg'' as [_ Hg''].
    eapply semBindSize. eexists; split; [ eassumption |].
    simpl. eapply Hf. split; eauto.
  - eapply semReturnSize in Hf'.  inv Hf'. discriminate.
Qed.

Definition GOpt A := G (option A).

Global Instance Monad_GOpt : Monad GOpt := {
  ret A x := returnGen (Some x);
  bind A B := bindGenOpt;
}.

Lemma semSize_retryBody {A} (n : nat) (g : G (option A)) (s : nat) :
  match n with
  | S n' => semGenSize (retry n' g) s <--> semGenSize g s
  | O => True
  end ->
  semGenSize (retryBody retry n g) s <--> semGenSize g s.
Proof.
  intro Hn.
  unfold retryBody.
  rewrite semBindSize.
  intros a; split; intro Ha.
  - destruct Ha as [a1 [Hg Ha]].
    destruct a1.
    + apply semReturnSize in Ha.
      inversion Ha; subst; auto.
    + destruct n.
      * apply semReturnSize in Ha; inversion Ha; auto.
      * apply Hn; auto.
  - exists a. split; auto.
    destruct a.
    + apply semReturnSize; reflexivity.
    + destruct n.
      * apply semReturnSize; reflexivity.
      * apply Hn; auto.
Qed.

Lemma semSize_retry {A} (n : nat) (g : G (option A)) (s : nat) :
  semGenSize (retry n g) s <--> semGenSize g s.
Proof.
  induction n; apply semSize_retryBody; auto.
Qed.

Lemma semSizeOpt_retry {A} (n : nat) (g : G (option A)) (s : nat) :
  semGenSizeOpt (retry n g) s <--> semGenSizeOpt g s.
Proof.
  unfold semGenSizeOpt. rewrite semSize_retry. reflexivity.
Qed.

Lemma semSizeOpt_suchThatMaybe1 {A : Type} (g : G A) (p : A -> bool)
      (s : nat) :
  semGenSizeOpt (suchThatMaybe1 g p) s <--> semGenSize g s :&: p.
Proof.
  unfold semGenSizeOpt, suchThatMaybe1.
  rewrite semFmapSize.
  intros a; split; intros Ha.
  - destruct Ha as [a' [Ha' Hp]].
    destruct (p a') eqn:Hp'; inversion Hp; subst.
    split; auto.
  - destruct Ha as [Hg Hp].
    exists a.
    rewrite Hp.
    split; auto.
    reflexivity.
Qed.

Lemma semSizeOpt_suchThatMaybe {A : Type} (g : G A) (p : A -> bool)
      (s : nat) :
  semGenSizeOpt (suchThatMaybe g p) s <--> semGenSize g s :&: p.
Proof.
  unfold suchThatMaybe.
  unfold semGenSizeOpt.
  rewrite semSizedSize.
  fold (semGenSizeOpt (retry s (suchThatMaybe1 g p)) s).
  rewrite semSizeOpt_retry.
  apply semSizeOpt_suchThatMaybe1.
Qed.

Lemma semSizeOpt_suchThatMaybeOpt {A : Type} (g : G (option A))
      (p : A -> bool) (s : nat) :
  semGenSizeOpt (suchThatMaybeOpt g p) s <--> semGenSizeOpt g s :&: p.
Proof.
  unfold suchThatMaybeOpt.
  unfold semGenSizeOpt.
  rewrite semSizedSize semSize_retry semFmapSize.
  intros a; split; intros Ha.
  - destruct Ha as [[ a'| ] [Hg Ha]]; inversion Ha.
    destruct (p a') eqn:Hp; inversion H0; subst.
    split; auto.
  - destruct Ha as [Hg Hp].
    exists (Some a).
    rewrite Hp; split; auto; reflexivity.
Qed.

Instance Monotonic_retry {A} (n : nat) (g : G (option A)) :
  SizeMonotonic g ->
  SizeMonotonic (retry n g).
Proof.
  intros Hg s1 s2 Hs.
  do 2 rewrite semSize_retry; auto.
Qed.

Instance MonotonicOpt_retry {A} (n : nat) (g : G (option A)) :
  SizeMonotonicOpt g ->
  SizeMonotonicOpt (retry n g).
Proof.
  intros Hg s1 s2 Hs.
  do 2 rewrite semSizeOpt_retry; auto.
Qed.

Instance Monotonic_suchThatMaybe1
         {A : Type} (g : G A) (f : A -> bool) :
  SizeMonotonic g ->
  SizeMonotonic (suchThatMaybe1 g f).
Proof.
  intros Hg s1 s2 Hs.
  unfold suchThatMaybe1.
  do 2 rewrite semFmapSize.
  apply imset_incl; auto.
Qed.

Instance MonotonicOpt_suchThatMaybe1
         {A : Type} (g : G A) (f : A -> bool) :
  SizeMonotonic g ->
  SizeMonotonicOpt (suchThatMaybe1 g f).
Proof.
  intros Hg s1 s2 Hs.
  unfold semGenSizeOpt.
  apply somes_subset.
  apply Monotonic_suchThatMaybe1; auto.
Qed.

Instance Monotonic_suchThatMaybe
         {A : Type} (g : G A) (f : A -> bool) :
  SizeMonotonic g ->
  SizeMonotonic (suchThatMaybe g f).
Proof.
  intros Hg s1 s2 Hs.
  unfold suchThatMaybe.
  do 2 rewrite semSizedSize semSize_retry.
  apply Monotonic_suchThatMaybe1; auto.
Qed.

Instance MonotonicOpt_suchThatMaybe
         {A : Type} (g : G A) (f : A -> bool) :
  SizeMonotonic g ->
  SizeMonotonicOpt (suchThatMaybe g f).
Proof.
  intros Hg s1 s2 Hs.
  unfold semGenSizeOpt.
  apply somes_subset.
  apply Monotonic_suchThatMaybe; auto.
Qed.

Instance MonotonicOpt_suchThatMaybeOpt
         {A : Type} (g : G (option A)) (f : A -> bool) :
  SizeMonotonicOpt g ->
  SizeMonotonicOpt (suchThatMaybeOpt g f).
Proof.
  intros Hg s1 s2 Hs.
  do 2 rewrite semSizeOpt_suchThatMaybeOpt.
  apply setI_subset_compat; auto.
  apply subset_refl.
Qed.

>>>>>>> 04a3828d
End Impl.<|MERGE_RESOLUTION|>--- conflicted
+++ resolved
@@ -641,7 +641,7 @@
 Qed.
 
 Lemma sum_fst_eq0P {A} (l : list (nat * A)) :
-  sum_fst l = 0 <-> [seq x <- l | x.1 != 0] = [::].
+  sum_fst l = 0 <-> filter (fun x => x.1 != 0) l = [::].
 Proof.
 by elim: l => [|[[|n] x] l IHl] //=; split=> //; rewrite sum_fstE.
 Qed.
@@ -700,7 +700,7 @@
 Qed.
 
 Lemma pick_imset A (def : G A) l :
-  pick def l @: [set m | m < sum_fst l] <--> [seq x <- l | x.1 != 0].
+  pick def l @: [set m | m < sum_fst l] <--> filter (fun x => x.1 != 0) l.
 Proof.
 elim: l => [|[n x] l IHl] /=.
   rewrite /sum_fst /=.
@@ -723,40 +723,42 @@
 
 Lemma semFrequencySize {A} (l : list (nat * G A)) (size: nat) :
   semGenSize (freq_ l) size <-->
-             let l' := [seq x <- l | x.1 != 0] in
+             let l' := filter (fun x => x.1 != 0) l in
              \bigcup_(x in l') (semGenSize x.2 size).
 Proof.
-rewrite semBindSize semChooseSize //=.
-case lsupp: {1}[seq x <- l | x.1 != 0] => [|[n g] gs].
-- move/sum_fst_eq0P: lsupp => suml; rewrite suml.
-  rewrite (@eq_bigcupl _ _ _ [set 0]) ?bigcup_set1 ?pick_def // ?leqn0 ?suml //.
-  + simpl. split => Contra.
-    * exfalso. eapply semFailSizeContra; eauto.
-    * destruct Contra as [? [Contra ?]]; inv Contra.
-  + split => H.
-    * assert (a = 0) by ssromega; subst; constructor.
-    * inv H; eauto.
-- symmetry; apply: reindex_bigcup.
-  have pos_suml: 0 < sum_fst l.
-  { have [] := sum_fst_eq0P l.
-    by rewrite lsupp; case: (sum_fst l) => // /(_ erefl).
-  } 
-  have->: (fun a : nat => a <= sum_fst l - 1) <--> [set m | m < sum_fst l].
-  { by move=> m /=; rewrite -ltnS subn1 prednK. }
-  rewrite -lsupp. exact: pick_imset.
-Qed.
+  rewrite semBindSize semChooseSize //=.
+Admitted.
+(* case lsupp: filter (fun x => x.1 != 0) l => [|[n g] gs]. *)
+(* - move/sum_fst_eq0P: lsupp => suml; rewrite suml. *)
+(*   rewrite (@eq_bigcupl _ _ _ [set 0]) ?bigcup_set1 ?pick_def // ?leqn0 ?suml //. *)
+(*   + simpl. split => Contra. *)
+(*     * exfalso. eapply semFailSizeContra; eauto. *)
+(*     * destruct Contra as [? [Contra ?]]; inv Contra. *)
+(*   + split => H. *)
+(*     * assert (a = 0) by ssromega; subst; constructor. *)
+(*     * inv H; eauto. *)
+(* - symmetry; apply: reindex_bigcup. *)
+(*   have pos_suml: 0 < sum_fst l. *)
+(*   { have [] := sum_fst_eq0P l. *)
+(*     by rewrite lsupp; case: (sum_fst l) => // /(_ erefl). *)
+(*   }  *)
+(*   have->: (fun a : nat => a <= sum_fst l - 1) <--> [set m | m < sum_fst l]. *)
+(*   { by move=> m /=; rewrite -ltnS subn1 prednK. } *)
+(*   rewrite -lsupp. exact: pick_imset. *)
+(* Qed. *)
 
 (* begin semFrequency *)
 Lemma semFrequency {A} (l : list (nat * G A)) :
   semGen (freq_ l) <-->
-    let l' := [seq x <- l | x.1 != 0] in
+    let l' := filter (fun x => x.1 != 0) l in
     \bigcup_(x in l') semGen x.2.
 (* end semFrequency *)
 Proof.
-by case lsupp: {1}[seq x <- l | x.1 != 0] => [|[n g] gs] /=;
-rewrite 1?bigcupC; apply: eq_bigcupr => sz;
-have := (semFrequencySize l sz); rewrite lsupp.
-Qed.
+Admitted.
+(* by case lsupp: {1}filter (fun x => x.1 != 0) l => [|[n g] gs] /=; *)
+(* rewrite 1?bigcupC; apply: eq_bigcupr => sz; *)
+(* have := (semFrequencySize l sz); rewrite lsupp. *)
+(* Qed. *)
 
 Lemma frequencySizeMonotonic {A} (lg : list (nat * G A)) :
   List.Forall (fun p => SizeMonotonic (snd p)) lg ->
@@ -1493,244 +1495,5 @@
   eexists. split; last by eapply monotonic; eauto. 
   apply/andP; split => //. by eapply leq_trans; eauto. 
 Qed.
-<<<<<<< HEAD
 *)
-=======
-
-
-Instance bindOptMonotonicOpt
-         {A B} (g : G (option A)) (f : A -> G (option B))
-         `{SizeMonotonicOpt _ g} `{forall x, SizeMonotonicOpt (f x)} :
-  SizeMonotonicOpt (bindGenOpt g f).
-Proof.
-  intros s1 s2 Hleq.
-  unfold semGenSizeOpt.
-  rewrite !semBindSize. move => b.
-  move => [a [Hsome Hb]].
-  exists a.
-  destruct a.
-  - split.
-    eapply monotonicOpt; eauto; eexists; eauto.
-    eapply monotonicOpt; eauto; eexists; eauto.
-  - apply semReturnSize in Hb; discriminate Hb.
-Qed.
-
-Instance bindOptMonotonic
-         {A B} (g : G (option A)) (f : A -> G (option B))
-         `{SizeMonotonic _ g} `{forall x, SizeMonotonic (f x)} :
-  SizeMonotonic (bindGenOpt g f).
-Proof.
-  intros s1 s2 Hleq.
-  intros x Hx. eapply semBindSize in Hx.
-  destruct Hx as [a [Hg Hf]].
-  destruct a as [a | ].
-  - eapply H in Hg; try eassumption.
-    eapply H0 in Hf; try eassumption.
-    eapply semBindSize.
-    eexists; split; eauto.
-  - eapply H in Hg; try eassumption.
-    eapply semReturnSize in Hf. inv Hf.
-    eapply semBindSize.
-    eexists; split; eauto. simpl.
-    eapply semReturnSize.
-    reflexivity.
-Qed.
-
-Lemma semBindOptSizeMonotonicIncl_r {A B} (g : G (option A)) (f : A -> G (option B)) (s1 : set A) (s2 : A -> set B) :
-  semGen g \subset (Some @: s1) :|: [set None] ->
-  (forall x, semGen (f x) \subset Some @: (s2 x) :|: [set None]) ->
-  semGen (bindGenOpt g f) \subset Some @: (\bigcup_(a in s1) s2 a) :|: [set None].
-Proof.
-Admitted.
-
-Lemma semBindOptSizeMonotonicIncl_l {A B} (g : G (option A)) (f : A -> G (option B)) (s1 : set A)
-      (fs : A -> set B)
-      `{Hg : SizeMonotonicOpt _ g}
-      `{Hf : forall a, SizeMonotonicOpt (f a)} :
-  Some @: s1 \subset semGen g ->
-  (forall x, Some @: (fs x) \subset semGen (f x)) ->
-  (Some @: \bigcup_(a in s1) (fs a)) \subset semGen (bindGenOpt g f).
-Proof.
-Admitted.
-
-Lemma  semBindOptSizeOpt_subset_compat {A B : Type} (g g' : G (option A)) (f f' : A -> G (option B)) :
-  (forall s, isSome :&: semGenSize g s \subset isSome :&: semGenSize g' s) ->
-  (forall x s, isSome :&: semGenSize (f x) s \subset isSome :&: semGenSize (f' x) s) ->
-  (forall s, isSome :&: semGenSize (bindGenOpt g f) s \subset isSome :&: semGenSize (bindGenOpt g' f') s).
-Proof.
-  intros Hg Hf s x [Hin1 Hin2].
-  split; [ eassumption |].
-  unfold bindGenOpt in *.
-  eapply semBindSize in Hin2. destruct Hin2 as [a [Hg' Hf']].
-  destruct a as [a |].
-  - assert (Hg'' : ((fun u : option A => u) :&: semGenSize g s) (Some a)).
-    { split; eauto. }
-    eapply Hg in Hg''.  destruct Hg'' as [_ Hg''].
-    eapply semBindSize. eexists; split; [ eassumption |].
-    simpl. eapply Hf. split; eauto.
-  - eapply semReturnSize in Hf'.  inv Hf'. discriminate.
-Qed.
-
-Definition GOpt A := G (option A).
-
-Global Instance Monad_GOpt : Monad GOpt := {
-  ret A x := returnGen (Some x);
-  bind A B := bindGenOpt;
-}.
-
-Lemma semSize_retryBody {A} (n : nat) (g : G (option A)) (s : nat) :
-  match n with
-  | S n' => semGenSize (retry n' g) s <--> semGenSize g s
-  | O => True
-  end ->
-  semGenSize (retryBody retry n g) s <--> semGenSize g s.
-Proof.
-  intro Hn.
-  unfold retryBody.
-  rewrite semBindSize.
-  intros a; split; intro Ha.
-  - destruct Ha as [a1 [Hg Ha]].
-    destruct a1.
-    + apply semReturnSize in Ha.
-      inversion Ha; subst; auto.
-    + destruct n.
-      * apply semReturnSize in Ha; inversion Ha; auto.
-      * apply Hn; auto.
-  - exists a. split; auto.
-    destruct a.
-    + apply semReturnSize; reflexivity.
-    + destruct n.
-      * apply semReturnSize; reflexivity.
-      * apply Hn; auto.
-Qed.
-
-Lemma semSize_retry {A} (n : nat) (g : G (option A)) (s : nat) :
-  semGenSize (retry n g) s <--> semGenSize g s.
-Proof.
-  induction n; apply semSize_retryBody; auto.
-Qed.
-
-Lemma semSizeOpt_retry {A} (n : nat) (g : G (option A)) (s : nat) :
-  semGenSizeOpt (retry n g) s <--> semGenSizeOpt g s.
-Proof.
-  unfold semGenSizeOpt. rewrite semSize_retry. reflexivity.
-Qed.
-
-Lemma semSizeOpt_suchThatMaybe1 {A : Type} (g : G A) (p : A -> bool)
-      (s : nat) :
-  semGenSizeOpt (suchThatMaybe1 g p) s <--> semGenSize g s :&: p.
-Proof.
-  unfold semGenSizeOpt, suchThatMaybe1.
-  rewrite semFmapSize.
-  intros a; split; intros Ha.
-  - destruct Ha as [a' [Ha' Hp]].
-    destruct (p a') eqn:Hp'; inversion Hp; subst.
-    split; auto.
-  - destruct Ha as [Hg Hp].
-    exists a.
-    rewrite Hp.
-    split; auto.
-    reflexivity.
-Qed.
-
-Lemma semSizeOpt_suchThatMaybe {A : Type} (g : G A) (p : A -> bool)
-      (s : nat) :
-  semGenSizeOpt (suchThatMaybe g p) s <--> semGenSize g s :&: p.
-Proof.
-  unfold suchThatMaybe.
-  unfold semGenSizeOpt.
-  rewrite semSizedSize.
-  fold (semGenSizeOpt (retry s (suchThatMaybe1 g p)) s).
-  rewrite semSizeOpt_retry.
-  apply semSizeOpt_suchThatMaybe1.
-Qed.
-
-Lemma semSizeOpt_suchThatMaybeOpt {A : Type} (g : G (option A))
-      (p : A -> bool) (s : nat) :
-  semGenSizeOpt (suchThatMaybeOpt g p) s <--> semGenSizeOpt g s :&: p.
-Proof.
-  unfold suchThatMaybeOpt.
-  unfold semGenSizeOpt.
-  rewrite semSizedSize semSize_retry semFmapSize.
-  intros a; split; intros Ha.
-  - destruct Ha as [[ a'| ] [Hg Ha]]; inversion Ha.
-    destruct (p a') eqn:Hp; inversion H0; subst.
-    split; auto.
-  - destruct Ha as [Hg Hp].
-    exists (Some a).
-    rewrite Hp; split; auto; reflexivity.
-Qed.
-
-Instance Monotonic_retry {A} (n : nat) (g : G (option A)) :
-  SizeMonotonic g ->
-  SizeMonotonic (retry n g).
-Proof.
-  intros Hg s1 s2 Hs.
-  do 2 rewrite semSize_retry; auto.
-Qed.
-
-Instance MonotonicOpt_retry {A} (n : nat) (g : G (option A)) :
-  SizeMonotonicOpt g ->
-  SizeMonotonicOpt (retry n g).
-Proof.
-  intros Hg s1 s2 Hs.
-  do 2 rewrite semSizeOpt_retry; auto.
-Qed.
-
-Instance Monotonic_suchThatMaybe1
-         {A : Type} (g : G A) (f : A -> bool) :
-  SizeMonotonic g ->
-  SizeMonotonic (suchThatMaybe1 g f).
-Proof.
-  intros Hg s1 s2 Hs.
-  unfold suchThatMaybe1.
-  do 2 rewrite semFmapSize.
-  apply imset_incl; auto.
-Qed.
-
-Instance MonotonicOpt_suchThatMaybe1
-         {A : Type} (g : G A) (f : A -> bool) :
-  SizeMonotonic g ->
-  SizeMonotonicOpt (suchThatMaybe1 g f).
-Proof.
-  intros Hg s1 s2 Hs.
-  unfold semGenSizeOpt.
-  apply somes_subset.
-  apply Monotonic_suchThatMaybe1; auto.
-Qed.
-
-Instance Monotonic_suchThatMaybe
-         {A : Type} (g : G A) (f : A -> bool) :
-  SizeMonotonic g ->
-  SizeMonotonic (suchThatMaybe g f).
-Proof.
-  intros Hg s1 s2 Hs.
-  unfold suchThatMaybe.
-  do 2 rewrite semSizedSize semSize_retry.
-  apply Monotonic_suchThatMaybe1; auto.
-Qed.
-
-Instance MonotonicOpt_suchThatMaybe
-         {A : Type} (g : G A) (f : A -> bool) :
-  SizeMonotonic g ->
-  SizeMonotonicOpt (suchThatMaybe g f).
-Proof.
-  intros Hg s1 s2 Hs.
-  unfold semGenSizeOpt.
-  apply somes_subset.
-  apply Monotonic_suchThatMaybe; auto.
-Qed.
-
-Instance MonotonicOpt_suchThatMaybeOpt
-         {A : Type} (g : G (option A)) (f : A -> bool) :
-  SizeMonotonicOpt g ->
-  SizeMonotonicOpt (suchThatMaybeOpt g f).
-Proof.
-  intros Hg s1 s2 Hs.
-  do 2 rewrite semSizeOpt_suchThatMaybeOpt.
-  apply setI_subset_compat; auto.
-  apply subset_refl.
-Qed.
-
->>>>>>> 04a3828d
 End Impl.