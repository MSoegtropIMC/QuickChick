--- conflicted
+++ resolved
@@ -84,13 +84,8 @@
     | { CAst.v = CHole (_v,_,_); loc } -> (loc,Anonymous)
     | _a -> failwith "This expression should be a name" in
   CLocalAssum ( [CAst.make ?loc:(fst n) @@ snd n],
-<<<<<<< HEAD
                   (if ag then Generalized (Glob_term.Implicit, false)
                    else if ai then Default Glob_term.Implicit else Default Glob_term.Explicit),
-=======
-                  (if ag then Generalized (Implicit, false)
-                   else if ai then Default Implicit else Default Explicit),
->>>>>>> 1d00ecf6
                   at )
 
 let arg_to_var (x : arg) =
