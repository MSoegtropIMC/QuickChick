open Decl_kinds
open Pp
open Constr
open Names
open Declarations
open Libnames
open Util
open Constrexpr
open Constrexpr_ops
open Ppconstr
open Context
open Error
open Globnames

let cnt = ref 0 

let fresh_name n : Id.t =
    let base = Id.of_string n in

  (* [is_visible_name id] returns [true] if [id] is already
     used on the Coq side. *)
    let is_visible_name id =
      try
        ignore (Nametab.locate (Libnames.qualid_of_ident id));
        true
      with Not_found -> false
    in
    (* Safe fresh name generation. *)
    Namegen.next_ident_away_from base is_visible_name

let make_up_name () : Id.t =
  let id = fresh_name (Printf.sprintf "mu%d_" (!cnt)) in
  cnt := !cnt + 1;
  id
       
let hole = CAst.make @@ CHole (None, Namegen.IntroAnonymous, None)

let id_of_name n = 
  match n with 
  | Name x -> x 
  | Anonymous -> failwith "id_of_name called with anonymous"

(* Everything marked "Opaque" should have its implementation be hidden in the .mli *)

type coq_expr = constr_expr (* Opaque *)

let debug_coq_expr (c : coq_expr) : unit =
  let env = Global.env () in
  let sigma = Evd.from_env env in
  msg_debug (pr_constr_expr env sigma c)

let debug_constr env sigma (c : constr) : unit = 
  msg_debug (Printer.safe_pr_constr_env env sigma c ++ fnl ())

(* Non-dependent version *)
type var = Id.t (* Opaque *)
let var_of_id x = x         
let var_to_string = Id.to_string
let gVar (x : var) : coq_expr =
  CAst.make @@ CRef (qualid_of_ident x,None)

let qualid_to_coq_expr q = 
  mkRefC q

(* Maybe this should do checks? *)
let gInject s = 
  if s = "" then failwith "Called gInject with empty string";
  CAst.make @@ CRef (qualid_of_string s, None)

type ty_param = Id.t (* Opaque *)
let ty_param_to_string (x : ty_param) = Id.to_string x

let gTyParam = mkIdentC

type ty_ctr   = qualid (* Opaque *)
let ty_ctr_to_string (x : ty_ctr) = string_of_qualid x
let gInjectTyCtr s = 
  if s = "" then failwith "Called gInjectTyCtr with empty string";
  qualid_of_string s
let gTyCtr = qualid_to_coq_expr

type arg = local_binder_expr
let gArg ?assumName:(an=hole) ?assumType:(at=hole) ?assumImplicit:(ai=false) ?assumGeneralized:(ag=false) _ =
  let n = match an with
    | { CAst.v = CRef (qid, _); loc } -> (loc,Name (qualid_basename qid))
<<<<<<< HEAD
    | { CAst.v = CHole (v,_,_); loc } -> (loc,Anonymous)
    | a -> failwith "This expression should be a name" in
=======
    | { CAst.v = CHole (_v,_,_); loc } -> (loc,Anonymous)
    | _a -> failwith "This expression should be a name" in
>>>>>>> 04a3828d
  CLocalAssum ( [CAst.make ?loc:(fst n) @@ snd n],
                  (if ag then Generalized (Implicit, false)
                   else if ai then Default Implicit else Default Explicit),
                  at )

let arg_to_var (x : arg) =
  match x with
  | CLocalAssum ([{CAst.v = id; _}], _ ,_ ) -> id_of_name id
  | _ -> qcfail "arg_to_var must be named"
  
let str_lst_to_string sep (ss : string list) = 
  List.fold_left (fun acc s -> acc ^ sep ^ s) "" ss

type coq_type = 
  | Arrow of coq_type * coq_type
  | TyCtr of ty_ctr * coq_type list
  | TyParam of ty_param

let rec coq_type_to_string ct = 
  match ct with
  | Arrow (c1, c2) -> Printf.sprintf "%s -> %s" (coq_type_to_string c1) (coq_type_to_string c2)
  | TyCtr (ty_ctr, cs) -> ty_ctr_to_string ty_ctr ^ " " ^ str_lst_to_string " " (List.map coq_type_to_string cs)
  | TyParam tp -> ty_param_to_string tp

type constructor = qualid (* Opaque *)
let constructor_to_string (x : constructor) = string_of_qualid x
let gCtr id = qualid_to_coq_expr id
let injectCtr s = 
  if s = "" then failwith "Called gInject with empty string";
  qualid_of_string s

let ty_ctr_to_ctr x = x
let ctr_to_ty_ctr x = x

let num_of_ctrs (c : constructor) =
  let env = Global.env () in
  let glob_ref = Nametab.global c in
  let ((mind,n),_) = Globnames.destConstructRef glob_ref in
  let mib = Environ.lookup_mind mind env in
  Array.length (mib.mind_packets.(n).mind_consnames)

module type Ord_ty_ctr_type = sig
  type t = ty_ctr 
  val compare : t -> t -> int
end

module type Ord_ctr_type = sig
  type t = constructor
  val compare : t -> t -> int
end

module Ord_ty_ctr = struct 
  type t = ty_ctr 
  let compare x y = Pervasives.compare (string_of_qualid x) (string_of_qualid y)
end

module Ord_ctr = struct
  type t = constructor
  let compare x y = Pervasives.compare (string_of_qualid x) (string_of_qualid y)
end

type ctr_rep = constructor * coq_type 
let ctr_rep_to_string (ctr, ct) = 
  Printf.sprintf "%s : %s" (constructor_to_string ctr) (coq_type_to_string ct)

type dt_rep = ty_ctr * ty_param list * ctr_rep list
let dt_rep_to_string (ty_ctr, ty_params, ctrs) = 
  Printf.sprintf "%s %s :=\n%s" (ty_ctr_to_string ty_ctr) 
                                (str_lst_to_string " "  (List.map ty_param_to_string ty_params))
                                (str_lst_to_string "\n" (List.map ctr_rep_to_string  ctrs))
                                 
(* Supertype of coq_type handling potentially dependent stuff - TODO : merge *)
type dep_type = 
  | DArrow of dep_type * dep_type (* Unnamed arrows *)
  | DProd  of (var * dep_type) * dep_type (* Binding arrows *)
  | DTyParam of ty_param (* Type parameters - for simplicity *)
  | DTyCtr of ty_ctr * dep_type list (* Type Constructor *)
  | DCtr of constructor * dep_type list (* Regular Constructor (for dependencies) *)
  | DTyVar of var (* Use of a previously captured type variable *)
  | DApp of dep_type * dep_type list (* Type-level function applications *)
  | DNot of dep_type (* Negation pushed up a level *)

module OrdDepType = struct
    type t = dep_type
    let compare = Pervasives.compare
end

let rec dep_type_to_string dt = 
  match dt with 
  | DArrow (d1, d2) -> Printf.sprintf "%s -> %s" (dep_type_to_string d1) (dep_type_to_string d2)
  | DProd  ((x,d1), d2) -> Printf.sprintf "(%s : %s) -> %s" (var_to_string x) (dep_type_to_string d1) (dep_type_to_string d2)
  | DTyCtr (ty_ctr, ds) -> ty_ctr_to_string ty_ctr ^ " " ^ str_lst_to_string " " (List.map dep_type_to_string ds)
  | DCtr (ctr, ds) -> constructor_to_string ctr ^ " " ^ str_lst_to_string " " (List.map dep_type_to_string ds)
  | DTyParam tp -> Printf.sprintf "(Param : %s)" (ty_param_to_string tp)
  | DTyVar tv -> var_to_string tv
  | DApp (d, ds) -> Printf.sprintf "(%s $ %s)" (dep_type_to_string d) (str_lst_to_string " " (List.map dep_type_to_string ds))
  | DNot d -> Printf.sprintf "~ ( %s )" (dep_type_to_string d)

type dep_ctr = constructor * dep_type
let dep_ctr_to_string (ctr, dt) = 
  Printf.sprintf "%s : %s" (constructor_to_string ctr) (dep_type_to_string dt)

type dep_dt = ty_ctr * ty_param list * dep_ctr list * dep_type
let dep_dt_to_string (ty_ctr, ty_params, ctrs, dep_type) = 
  Printf.sprintf "%s %s :=\n%s\n%s" (ty_ctr_to_string ty_ctr) 
                                    (str_lst_to_string " "  (List.map ty_param_to_string ty_params))
                                    (str_lst_to_string "\n" (List.map dep_ctr_to_string  ctrs))
                                    (dep_type_to_string dep_type)

let rec nthType1 i dt = 
  match i, dt with
  | 1, DArrow (dt1, _) 
  | 1, DProd  ((_, dt1), _) -> dt1
  | 1, _ -> failwith "Insufficient arrows"
  | _, DArrow (_, dt) 
  | _, DProd  (_, dt) -> nthType1 (i-1) dt
  | _, _ -> failwith "Insufficient arrows"

let nthType i dt =
  let msg =
    "type: " ^ dep_type_to_string dt ^ "\n" ^
    (Printf.sprintf "n: %n\n" i)
  in
  msg_debug (str msg);
  nthType1 i dt

let rec dep_result_type dt = 
  match dt with 
  | DArrow (_, dt') -> dep_result_type dt'
  | DProd  (_, dt') -> dep_result_type dt'
  | _ -> dt

let rec dep_type_len = function
  | DArrow (_, dt') 
  | DProd (_, dt') -> 1 + dep_type_len dt'
  | _ -> 0

(* Option monad *)
let option_map f ox =
  match ox with
  | Some x -> Some (f x)
  | None -> None

let (>>=) m f = 
  match m with
  | Some x -> f x 
  | None -> None

let isSome m = 
  match m with 
  | Some _ -> true
  | None   -> false
              
let rec cat_maybes = function 
  | [] -> []
  | (Some x :: mxs) -> x :: cat_maybes mxs
  | None :: mxs -> cat_maybes mxs

let foldM f b l = List.fold_left (fun accm x -> 
                                  accm >>= fun acc ->
                                  f acc x
                    ) b l

let sequenceM f l = 
  (foldM (fun acc x -> f x >>= fun x' -> Some (x' :: acc)) (Some []) l) >>= fun l -> Some (List.rev l)

let parse_type_params arity_ctxt =
  let param_names =
    foldM (fun acc decl ->
           match Rel.Declaration.get_name decl with 
           | Name id -> Some (id :: acc)
           | _ -> CErrors.user_err (str "Unnamed type parameter?" ++ fnl ())
          ) (Some []) arity_ctxt in
  param_names
(* For /trunk 
    Rel.fold_inside
      (fun accm decl ->
       accm >>= fun acc ->
       match Rel.Declaration.get_name decl with
       | Name id -> Some (id :: acc)
       | Anonymous -> msgerr (str "Unnamed type parameter?" ++ fnl ()); None
      ) [] arity_ctxt in 
  param_names
*)

let rec arrowify terminal l = 
  match l with
  | [] -> terminal
  | x::xs -> Arrow (x, arrowify terminal xs)

(* Receives number of type parameters and one_inductive_body.
   -> Possibly ty_param list as well? 
   Returns list of constructor representations 
 *)
let parse_constructors nparams param_names result_ty oib : ctr_rep list option =
  
  let parse_constructor (branch : constructor * constr) =
    let (ctr_id, ty_ctr) = branch in

    let (_, ty) = Term.decompose_prod_n nparams ty_ctr in
    
    let ctr_pats = if isConst ty then [] else fst (Term.decompose_prod ty) in

    let _, pat_types = List.split (List.rev ctr_pats) in

    msg_debug (str (string_of_qualid ctr_id) ++ fnl ());
    let rec aux i ty = 
      if isRel ty then begin 
        msg_debug (int (i + nparams) ++ str " Rel " ++ int (destRel ty) ++ fnl ());
        let db = destRel ty in
        if i + nparams = db then (* Current inductive, no params *)
          Some (TyCtr (qualid_of_ident oib.mind_typename, []))
        else (* [i + nparams - db]th parameter *)
          try Some (TyParam (List.nth param_names (i + nparams - db - 1)))
          with _ -> CErrors.user_err (str "nth failed: " ++ int (i + nparams - db - 1) ++ fnl ())
      end 
      else if isApp ty then begin
        let (ctr, tms) = decompose_app ty in 
        foldM (fun acc ty -> 
               aux i ty >>= fun ty' -> Some (ty' :: acc)
              ) (Some []) tms >>= fun tms' ->
        begin match aux i ctr with
        | Some (TyCtr (c, _)) -> Some (TyCtr (c, List.rev tms'))
(*        | Some (TyParam p) -> Some (TyCtr (p, tms')) *)
        | None -> CErrors.user_err (str "Aux failed?" ++ fnl ())
        | _ -> failwith "aux failed to return a TyCtr"
        end 
      end
      else if isInd ty then begin
        let ((mind,_),_) = destInd ty in
        Some (TyCtr (qualid_of_ident (Label.to_id (MutInd.label mind)), []))
      end
      else if isConst ty then begin
        let (c,_) = destConst ty in 
        (* TODO: Rethink this for constants? *)
        Some (TyCtr (qualid_of_ident (Label.to_id (Constant.label c)), []))
      end
      else CErrors.user_err (str "Case Not Handled" ++ fnl())

    in sequenceM (fun x -> x) (List.mapi aux (List.map (Vars.lift (-1)) pat_types)) >>= fun types ->
       Some (ctr_id, arrowify result_ty types)
  in

  let cns = List.map qualid_of_ident (Array.to_list oib.mind_consnames) in
  let map (ctx, t) = Term.it_mkProd_or_LetIn t ctx in
  let lc = Array.map_to_list map oib.mind_nf_lc in
  sequenceM parse_constructor (List.combine cns lc)

(* Convert mutual_inductive_body to this representation, if possible *)
let dt_rep_from_mib mib = 
  if Array.length mib.mind_packets > 1 then begin
    CErrors.user_err (str "Mutual inductive types not supported yet." ++ fnl())
  end else 
    let oib = mib.mind_packets.(0) in
    let ty_ctr = oib.mind_typename in 
    parse_type_params oib.mind_arity_ctxt >>= fun ty_params ->
    let result_ctr = TyCtr (qualid_of_ident ty_ctr, List.map (fun x -> TyParam x) ty_params) in
    parse_constructors mib.mind_nparams ty_params result_ctr oib >>= fun ctr_reps ->
    Some (qualid_of_ident ty_ctr, ty_params, ctr_reps)

let qualid_to_mib r =
  let env = Global.env () in
  
  let glob_ref = Nametab.global r in
  let (mind,_) = Globnames.destIndRef glob_ref in
  let mib = Environ.lookup_mind mind env in

  mib

    
let coerce_reference_to_dt_rep c = 
  let r = match c with
    | { CAst.v = CRef (r,_);_ } -> r
    | _ -> failwith "Not a reference"
  in

  let mib = qualid_to_mib r in
  
  dt_rep_from_mib mib

(* Dependent derivations - lots of code reuse *)

(* Input : arity_ctxt [Name, Body (option) {expected None}, Type] 
   In reverse order.
   ASSUME: all type parameters are first

   Output: all type parameters (named arguments of type : Type)
           in correct order *)
let dep_parse_type_params arity_ctxt =
  let param_names =
    foldM (fun acc decl -> 
           match Rel.Declaration.get_name decl with
           | Name id -> 
              (* Actual parameters are named of type Type with some universe *)
              if is_Type (Rel.Declaration.get_type decl) then Some (id :: acc) else Some acc
           | _ -> (* Ignore *) Some acc
          ) (Some []) arity_ctxt in
  param_names

let rec dep_arrowify terminal names types = 
  match names, types with
  | [], [] -> terminal
  | (Name x)::ns , t::ts -> DProd ((x,t), dep_arrowify terminal ns ts)
  | Anonymous::ns, t::ts -> DArrow (t, dep_arrowify terminal ns ts)
  | _, _ -> failwith "Invalid argument to dep_arrowify"

(* parse a type into a dep_type option 
   i : index of product (for DeBruijn)
   nparams : number of <Type> parameters in the beginning
   arg_names : argument names (type parameters, pattern specific variables 
 *)
let parse_dependent_type i nparams ty oib arg_names = 
  let rec aux i ty =
    let env = Global.env () in
    let sigma = Evd.from_env env in
    msg_debug (str "Calling aux with: " ++ int i ++ str " "
               ++ Printer.pr_constr_env env sigma ty ++ fnl()); 
    if isRel ty then begin 
  (*        msgerr (int (i + nparams) ++ str " Rel " ++ int (destRel ty) ++ fnl ()); *)
      let db = destRel ty in
      if i + nparams = db then (* Current inductive, no params *)
        Some (DTyCtr (qualid_of_ident oib.mind_typename, []))
      else begin (* [i + nparams - db]th parameter *) 
        msg_debug (str (Printf.sprintf "Non-self-rel: %s" (dep_type_to_string (List.nth arg_names (i + nparams - db - 1)))) ++ fnl ());
        try Some (List.nth arg_names (i + nparams - db - 1))
        with _ -> CErrors.user_err (str "nth failed: " ++ int i ++ str " " ++ int nparams ++ str " " ++ int db ++ str " " ++ int (i + nparams - db - 1) ++ fnl ())
        end
    end 
    else if isApp ty then begin
      let (ctr, tms) = decompose_app ty in 
      foldM (fun acc ty -> 
             aux i ty >>= fun ty' -> Some (ty' :: acc)
            ) (Some []) tms >>= fun tms' ->
      match aux i ctr with
      | Some (DTyCtr (c, _)) -> Some (DTyCtr (c, List.rev tms'))
      | Some (DCtr (c, _)) -> Some (DCtr (c, List.rev tms'))
      | Some (DTyVar x) -> 
         let xs = var_to_string x in 
         if xs = "Coq.Init.Logic.not" || xs = "not" then 
           match tms' with 
           | [c] -> Some (DNot c)
           | _   -> failwith "Not a valid negation"
         else Some (DApp (DTyVar x, List.rev tms'))
      | Some wat -> CErrors.user_err (str ("WAT: " ^ dep_type_to_string wat) ++ fnl ())
      | None -> CErrors.user_err (str "Aux failed?" ++ fnl ())
    end
    else if isInd ty then begin
      let ((mind,_),_) = destInd ty in
      msg_debug (str (Printf.sprintf "LOOK HERE: %s - %s - %s" (MutInd.to_string mind) (Label.to_string (MutInd.label mind)) 
                                                            (Id.to_string (Label.to_id (MutInd.label mind)))) ++ fnl ());
      Some (DTyCtr (qualid_of_ident (Label.to_id (MutInd.label mind)), []))
    end
    else if isConstruct ty then begin
      let (((mind, midx), idx),_) = destConstruct ty in                               

      (* Lookup the inductive *)
      let env = Global.env () in
      let mib = Environ.lookup_mind mind env in

(*      let (mp, _dn, _) = MutInd.repr3 mind in *)

      (* HACKY: figure out better way to qualify constructors *)
      let names = String.split_on_char '.' (MutInd.to_string mind) in
      let prefix = List.rev (List.tl (List.rev names)) in
      let qual = String.concat "." prefix in
      msg_debug (str (Printf.sprintf "CONSTR: %s %s" qual (DirPath.to_string (Lib.cwd ()))) ++ fnl ());

      (* Constructor name *)
      let cname = Id.to_string (mib.mind_packets.(midx).mind_consnames.(idx - 1)) in
      let cid = qualid_of_string (if (qual = "") || (qual = DirPath.to_string (Lib.cwd ()))
                             then cname else qual ^ "." ^ cname) in
      Some (DCtr (cid, []))
    end
    else if isProd ty then begin
      let (n, t1, t2) = destProd ty in
      (* Are the 'i's correct? *)
      aux i t1 >>= fun t1' -> 
      aux i t2 >>= fun t2' ->
      Some (DProd ((id_of_name n.binder_name, t1'), t2'))
    end
    (* Rel, App, Ind, Construct, Prod *)
    else if isConst ty then begin 
      let (x,_) = destConst ty in 
      Some (DTyVar (Label.to_id (Constant.label x)))
    end
    else (
      let env = Global.env() in
      let sigma = Evd.from_env env in
      CErrors.user_err (str "Dep Case Not Handled: " ++ Printer.pr_constr_env env sigma ty ++ fnl())
    ) in
  aux i ty

let dep_parse_type nparams param_names arity_ctxt oib =
  let len = List.length arity_ctxt in
  (* Only type parameters can be used - no dependencies on the types *)
  let arg_names = List.map (fun x -> DTyParam x) param_names in
  foldM (fun acc (i, decl) -> 
           let n = Rel.Declaration.get_name decl in
           let t = Rel.Declaration.get_type decl in
           let env = Global.env () in
           let sigma = Evd.from_env env in
           debug_constr env sigma t;
           match n with
           | Name id -> (* Check if it is a parameter to add its type / name *)
              if is_Type t then Some acc 
              else parse_dependent_type i nparams t oib arg_names >>= fun dt -> Some ((n,dt) :: acc)
           | _ ->  parse_dependent_type i nparams t oib arg_names >>= fun dt -> Some ((n,dt) :: acc)
        ) (Some []) (List.mapi (fun i x -> (len - nparams - i, x)) arity_ctxt) >>= fun nts ->
  let (names, types) = List.split nts in
  Some (dep_arrowify (DTyCtr (injectCtr "Prop", [])) names types)

(* Dependent version: 
   nparams is numver of Type parameters 
   param_names are type parameters (length = nparams)

   Returns list of constructor representations 
 *)
let dep_parse_constructors nparams param_names oib : dep_ctr list option =
  
  let parse_constructor branch : dep_ctr option =
    let (ctr_id, ty_ctr) = branch in

    let (_, ty) = Term.decompose_prod_n nparams ty_ctr in
    
    let (ctr_pats, result) = if isConst ty then ([],ty) else Term.decompose_prod ty in

    let pat_names, pat_types = List.split (List.rev ctr_pats) in

    let pat_names = List.map (fun n -> n.binder_name) pat_names in
    let arg_names = 
      List.map (fun x -> DTyParam x) param_names @ 
      List.map (fun n -> match n with
                         | Name x -> DTyVar x 
                         | Anonymous -> DTyVar (make_up_name ()) (* Make up a name, but probably can't be used *)
               ) pat_names in 

(*     msgerr (str "Calculating result type" ++ fnl ()); *)
    parse_dependent_type (1 + (List.length ctr_pats)) nparams result oib arg_names >>= fun result_ty ->

(*     msgerr (str "Calculating types" ++ fnl ()); *)
    sequenceM (fun x -> x) (List.mapi (fun i ty -> parse_dependent_type i nparams ty oib arg_names) (List.map (Vars.lift (-1)) pat_types)) >>= fun types ->
    Some (ctr_id, dep_arrowify result_ty pat_names types)
  in

  let cns = List.map qualid_of_ident (Array.to_list oib.mind_consnames) in
  let map (ctx, t) = Term.it_mkProd_or_LetIn t ctx in
  let lc = Array.map_to_list map oib.mind_nf_lc in
  sequenceM parse_constructor (List.combine cns lc)

let dep_dt_from_mib mib = 
  if Array.length mib.mind_packets > 1 then begin
    CErrors.user_err (str "Mutual inductive types not supported yet." ++ fnl())
  end else 
    let oib = mib.mind_packets.(0) in
    let ty_ctr = oib.mind_typename in 
    dep_parse_type_params oib.mind_arity_ctxt >>= fun ty_params ->
    List.iter (fun tp -> msg_debug (str (ty_param_to_string tp) ++ fnl ())) ty_params;
    dep_parse_constructors (List.length ty_params) ty_params oib >>= fun ctr_reps ->
    dep_parse_type (List.length ty_params) ty_params oib.mind_arity_ctxt oib >>= fun result_ty -> 
    Some (qualid_of_ident ty_ctr, ty_params, ctr_reps, result_ty)

let coerce_reference_to_dep_dt c = 
  let r = match c with
    | { CAst.v = CRef (r,_); _ } -> r
    | _ -> failwith "Not a reference" in

  let env = Global.env () in
  
  let glob_ref = Nametab.global r in
  let (mind,_) = Globnames.destIndRef glob_ref in
  let mib = Environ.lookup_mind mind env in
  
  dep_dt_from_mib mib
                  
let gApp ?explicit:(expl=false) c cs =
  if expl then
    let f c = match c with
    | CRef (r,_) -> CAppExpl ((None, r, None), cs)
    | _ -> failwith "invalid argument to gApp"
    in CAst.map f c
  else mkAppC (c, cs)

let gProdWithArgs args f_body =
  let xvs = List.map (fun (CLocalAssum ([{CAst.v = n;_}], _, _)) ->
                      match n with
                      | Name x -> x
                      | _ -> make_up_name ()
                     ) args in
  let fun_body = f_body xvs in
  mkCProdN args fun_body

let gFunWithArgs args f_body =
  let xvs = List.map (fun (CLocalAssum ([{CAst.v = n;_}], _, _)) ->
                      match n with
                      | Name x -> x
                      | _ -> make_up_name ()
                     ) args in
  let fun_body = f_body xvs in
  mkCLambdaN args fun_body

let gFun xss (f_body : var list -> coq_expr) =
  match xss with
  | [] -> f_body []
  | _ ->
  let xvs = List.map (fun x -> fresh_name x) xss in
  (* TODO: optional argument types for xss *)
  let binder_list = List.map (fun x -> CLocalAssum ([CAst.make @@ Name x], Default Explicit, hole)) xvs in
  let fun_body = f_body xvs in
  mkCLambdaN binder_list fun_body 

let gFunTyped xts (f_body : var list -> coq_expr) =
  match xts with
  | [] -> f_body []
  | _ ->
  let xvs = List.map (fun (x,t) -> (fresh_name x,t)) xts in
  (* TODO: optional argument types for xss *)
  let binder_list = List.map (fun (x,t) -> CLocalAssum ([CAst.make @@ Name x], Default Explicit, t)) xvs in
  let fun_body = f_body (List.map fst xvs) in
  mkCLambdaN binder_list fun_body 

(* with Explicit/Implicit annotations *)  
let gRecFunInWithArgs ?assumType:(typ=hole) (fs : string) args (f_body : (var * var list) -> coq_expr) (let_body : var -> coq_expr) = 
  let fv  = fresh_name fs in
  let xvs = List.map (fun (CLocalAssum ([{CAst.v = n;_}], _, _)) ->
                      match n with
                      | Name x -> x
                      | _ -> make_up_name ()
                     ) args in
  let fix_body = f_body (fv, xvs) in
  CAst.make @@ CLetIn (CAst.make @@ Name fv,
    CAst.make @@ CFix(CAst.make fv,[(CAst.make fv, None, args, typ, fix_body)]), None,
    let_body fv)
             
let gRecFunIn ?assumType:(typ = hole) (fs : string) (xss : string list) (f_body : (var * var list) -> coq_expr) (let_body : var -> coq_expr) =
  let xss' = List.map (fun s -> fresh_name s) xss in
  gRecFunInWithArgs ~assumType:typ fs (List.map (fun x -> gArg ~assumName:(gVar x) ()) xss') f_body let_body 

let gLetIn (x : string) (e : coq_expr) (body : var -> coq_expr) = 
  let fx = fresh_name x in
  CAst.make @@ CLetIn (CAst.make @@ Name fx, e, None, body fx)


let gLetTupleIn (x : var) (xs : var list) (body : coq_expr) =
  CAst.make @@ CLetTuple (List.map (fun x -> CAst.make @@ Names.Name x) xs, (None, None), gVar x, body)
  
let gMatch discr ?catchAll:(body=None) (branches : (constructor * string list * (var list -> coq_expr)) list) : coq_expr =
  CAst.make @@ CCases (RegularStyle,
          None (* return *), 
          [(discr, None, None)], (* single discriminee, no as/in *)
          (List.map (fun (c, cs, bf) -> 
                      let cvs : Id.t list = List.map fresh_name cs in
                      CAst.make ([[CAst.make @@ CPatCstr (c,
                                      None,
                                      List.map (fun s -> CAst.make @@ CPatAtom (Some (qualid_of_ident s))) cvs (* Constructor applied to patterns *)
                                    )
                           ]],
                       bf cvs)
                   ) branches) @ match body with
                                 | None -> []
                                 | Some c' -> [CAst.make ([[CAst.make @@ CPatAtom None]], c')])

let gMatchReturn (discr : coq_expr)
      ?catchAll:(body=None)
      (as_id : string)
      (ret : var -> coq_expr)
      (branches : (constructor * string list * (var list -> coq_expr)) list) : coq_expr =
  let as_id' = fresh_name as_id in
  CAst.make @@ CCases (RegularStyle,
          Some (ret as_id'), (* return *)
          [(discr, Some (CAst.make (Name as_id')), None)], (* single discriminee, no in *)
          (List.map (fun (c, cs, bf) -> 
                      let cvs : Id.t list = List.map fresh_name cs in
                       CAst.make ([[CAst.make @@ CPatCstr (c,
                                      None,
                                      List.map (fun s -> CAst.make @@ CPatAtom (Some (qualid_of_ident s))) cvs (* Constructor applied to patterns *)
                                  )]],
                                  bf cvs)
                   ) branches) @ (match body with
                                  | None -> []
                                  | Some c' -> [CAst.make ([([CAst.make @@ CPatAtom None])], c')])
         )


let gRecord names_and_bodies =
  CAst.make @@ CRecord (List.map (fun (n,b) -> (qualid_of_ident @@ Id.of_string n, b)) names_and_bodies)

let gAnnot (p : coq_expr) (tau : coq_expr) =
  CAst.make @@ CCast (p, Glob_term.CastConv tau)

(* Convert types back into coq *)
let gType ty_params dep_type = 
  let rec aux dt : coq_expr = 
    match dt with
    | DArrow (dt1, dt2) -> let t1 = aux dt1 in
                           let t2 = aux dt2 in 
                           gFunWithArgs [gArg ~assumType:t1 ()] (fun _ -> t2)
    | DProd ((x,dt1), dt2) -> let t1 = aux dt1 in
                              let t2 = aux dt2 in 
                              gProdWithArgs [gArg ~assumName:(gVar x) ~assumType:t1 ()] (fun _ -> t2)
    | DTyParam tp -> gTyParam tp
    | DTyCtr (c,dts) -> gApp (gTyCtr c) (List.map aux dts)
    | DTyVar x -> gVar x 
    | DApp (c, dts) -> gApp (aux c) (List.map aux dts) in
  aux dep_type
(*    
  match ty_params with 
  | [] -> aux dep_type 
  | _  -> gProdWithArgs (List.map (fun x -> gArg ~assumName:(gTyParam x) ()) ty_params)
                        (fun _ -> aux dep_type)
 *)

(* Lookup the type of an identifier *)
let get_type (id : Id.t) = 
  msg_debug (str ("Trying to global:" ^ Id.to_string id) ++ fnl ());
  let glob_ref = Nametab.global (qualid_of_ident id) in
  match glob_ref with 
  | VarRef _ -> msg_debug  (str "Var" ++ fnl ())
  | ConstRef _ -> msg_debug (str "Constant" ++ fnl ())
  | IndRef _ -> msg_debug (str "Inductive" ++ fnl ())
  | ConstructRef _ -> msg_debug (str "Constructor" ++ fnl ())

let is_inductive c = 
  let glob_ref = Nametab.global c in
  match glob_ref with
  | IndRef _ -> true
  | _        -> false

let is_inductive_dt dt = 
  match dt with
  | DTyCtr (c, dts) -> is_inductive c
  | _ -> false

(* Specialized match *)
type matcher_pat = 
  | MatchCtr of constructor * matcher_pat list
  | MatchU of var
  | MatchParameter of ty_param (* Should become hole in pattern, so no binding *)

let rec matcher_pat_to_string = function
  | MatchU u -> var_to_string u
  | MatchCtr (c, ms) -> constructor_to_string c ^ " " ^ str_lst_to_string " " (List.map matcher_pat_to_string ms)
  | MatchParameter p -> ty_param_to_string p

let construct_match c ?catch_all:(mdef=None) alts = 
  let rec aux = function 
    | MatchU u' -> begin 
        CAst.make @@ CPatAtom (Some (qualid_of_ident u'))
      end
    | MatchCtr (c, ms) -> begin
       if is_inductive c then CAst.make @@ CPatAtom None
       else CAst.make @@ CPatCstr (c,
                   Some (List.map (fun m -> aux m) ms),
                   [])
      end
    | MatchParameter p -> CAst.make @@ CPatAtom None
  in CAst.make @@ CCases (RegularStyle,
             None (* return *), 
              [ (c, None, None)], (* single discriminee, no as/in *)
              List.map (fun (m, body) -> CAst.make @@ ([[aux m]], body)) alts
              @ (match mdef with 
                 | Some body -> [(CAst.make @@ ([[CAst.make @@ CPatAtom None]], body))]
                 | _ -> []
                )
            )

let construct_match_with_return c ?catch_all:(mdef=None) (as_id : string) (ret : var -> coq_expr) (alts : (matcher_pat * coq_expr) list) =
  let as_id' = fresh_name as_id in
  let rec aux = function
    | MatchU u' -> begin
        CAst.make @@ CPatAtom (Some (qualid_of_ident u'))
      end
    | MatchCtr (c, ms) -> begin
       if is_inductive c then begin 
         CAst.make @@ CPatAtom None
       end
       else begin 
         CAst.make @@ CPatCstr (c,
                   Some (List.map (fun m -> aux m) ms),
                   []) 
         end
      end
    | MatchParameter p -> CAst.make @@ CPatAtom None
  in
  let main_opts = 
        List.map (fun (m, body) -> CAst.make @@ ([[aux m]], body)) alts in
  let default =
    match mdef with 
    | Some body -> [CAst.make ([[CAst.make @@ CPatAtom None]], body)]
    | _ -> [] in
  CAst.make @@ CCases (RegularStyle,
             Some (ret as_id') (* return *), 
             [ (c, Some (CAst.make @@ Name as_id'), None)], (* single discriminee, no as/in *)
             main_opts @ default
         )

(* Generic List Manipulations *)
let list_nil = gInject "Coq.Lists.List.nil"
let lst_append c1 c2 = gApp (gInject "Coq.Lists.List.app") [c1; c2]
let rec lst_appends = function
  | [] -> list_nil
  | c::cs -> lst_append c (lst_appends cs)
let gCons x xs = gApp (gInject "Coq.Lists.List.cons") [x; xs]                        
let rec gList = function 
  | [] -> gInject "Coq.Lists.List.nil"
  | x::xs -> gCons x (gList xs)

(* Generic String Manipulations *)
let string_scope ast = CAst.make @@ CDelimiters ("string", ast)
let gStr s = string_scope (CAst.make @@ CPrim (String s))
let emptyString = gInject "Coq.Strings.String.EmptyString"
let str_append c1 c2 = gApp (gInject "Coq.Strings.String.append") [c1; c2]
let rec str_appends cs = 
  match cs with 
  | []  -> emptyString
  | [c] -> c
  | c1::cs' -> str_append c1 (str_appends cs')
let smart_paren c = gApp (gInject "QuickChick.Show.smart_paren") [c]

(* Pair *)
let gPair (c1, c2) = gApp (gInject "Coq.Init.Datatypes.pair") [c1;c2]
let gProd (c1, c2) = gApp (gInject "Coq.Init.Datatypes.prod") [c1;c2]

let listToPairAux (f : ('a *'b) -> 'a) (l : 'b list) : 'a =
  match l with
  | [] -> qcfail "listToPair called with empty list"
  | c :: cs' ->
     let rec go (l : 'a list) (acc : 'a) : 'a =
       match l with
       | [] -> acc
       | x :: xs -> go xs (f (acc, x))
     in go cs' c
(*      
let gTupleAux f cs =
  match cs with
  | []  -> qcfail "gTuple called with empty list" (* Should this be unit? *)
  | c :: cs' ->
     let rec go l acc =
       match l with
       | [] -> acc
       | x :: xs -> go xs (f (acc, x))
     in go cs' cx
 *)
let gTuple = listToPairAux gPair
let gTupleType = listToPairAux gProd
let dtTupleType =
  listToPairAux (fun (acc,x) -> DTyCtr (injectCtr "Coq.Init.Datatypes.prod", [acc;x]))
                                                      
(*
                        match dts with
  | [] -> qcfail "dtTuple called with empty list"
  | dt :: dts' ->
     let rec go l acc =
       match l with
       | [] -> acc
       | x :: xs -> go xs (DTyCtr (injectCtr "Coq.Init.Datatypes.Prod", [acc; x]))
     in go dts' dt
 *)

(* Int *)

let mkNumeral n =
  if n >= 0 then Numeral (SPlus, NumTok.int (string_of_int n))
  else Numeral (SMinus, NumTok.int (string_of_int (-n)))

let nat_scope ast = CAst.make @@ CDelimiters ("nat", ast)
let gInt n = nat_scope (CAst.make @@ CPrim (mkNumeral n))
let gSucc x = gApp (gInject "Coq.Init.Datatypes.S") [x]
let rec maximum = function
  | [] -> failwith "maximum called with empty list"
  | [c] -> c
  | (c::cs) -> gApp (gInject "Coq.Init.Peano.max") [c; maximum cs]

let gle x y = gApp (gInject "mathcomp.ssreflect.ssrnat.leq") [x; y]
let glt x y = gle (gApp (gInject "Coq.Init.Datatypes.S") [x]) y


let gEq x y = gApp (gInject "Coq.Init.Logic.eq") [x; y]
            
(* option type in Coq *)
let gNone typ = gApp ~explicit:true (gInject "Coq.Init.Datatypes.None") [typ]
let gSome typ c = gApp ~explicit:true (gInject "Coq.Init.Datatypes.Some") [typ; c]
              
let gOption c = gApp (gInject "Coq.Init.Datatypes.option") [c]

(* Boolean *)

let g_true  = gInject "Coq.Init.Datatypes.true"
let g_false = gInject "Coq.Init.Datatypes.false"

let gNot c = gApp (gInject "Coq.Init.Datatypes.negb") [c]
let gBool  = gInject "Coq.Init.Datatypes.bool"           

let decToBool c = 
  gMatch c [ (injectCtr "Coq.Init.Specif.left" , ["eq" ], fun _ -> g_true )
           ; (injectCtr "Coq.Init.Specif.right", ["neq"], fun _ -> g_false)
    ]

(* Unit *)
let gUnit = gInject "Coq.Init.Datatypes.unit"
let gTT   = gInject "Coq.Init.Datatypes.tt"

(* Recursion combinators / fold *)
(* fold_ty : ( a -> coq_type -> a ) -> ( ty_ctr * coq_type list -> a ) -> ( ty_param -> a ) -> coq_type -> a *)
let rec fold_ty arrow_f ty_ctr_f ty_param_f ty = 
  match ty with
  | Arrow (ty1, ty2) -> 
     let acc = fold_ty arrow_f ty_ctr_f ty_param_f ty2 in 
     arrow_f acc ty1 
  | TyCtr (ctr, tys) -> ty_ctr_f (ctr, tys)
  | TyParam tp -> ty_param_f tp

let fold_ty' arrow_f base ty = 
  fold_ty arrow_f (fun _ -> base) (fun _ -> base) ty

let rec dep_fold_ty arrow_f prod_f ty_ctr_f ctr_f ty_param_f var_f ty = 
  match ty with
  | DArrow (ty1, ty2) -> 
     let acc = dep_fold_ty arrow_f prod_f ty_ctr_f ctr_f ty_param_f var_f ty2 in
     arrow_f acc ty1 
  | DProd ((x,ty1), ty2) -> 
     let acc = dep_fold_ty arrow_f prod_f ty_ctr_f ctr_f ty_param_f var_f ty2 in
     prod_f acc x ty1 
  | DTyCtr (ctr, tys) -> ty_ctr_f (ctr, tys)
  | DCtr (ctr, tys) -> ctr_f (ctr, tys)
  | DTyParam tp -> ty_param_f tp
  | DTyVar tp -> var_f tp

(* Generate Type Names *)
let generate_names_from_type base_name ty =
  List.rev (snd (fold_ty' (fun (i, names) _ -> (i+1, (Printf.sprintf "%s%d" base_name i) :: names)) (0, []) ty))

(* a := var list -> var -> a *)
let fold_ty_vars (f : var list -> var -> coq_type -> 'a) (mappend : 'a -> 'a -> 'a) (base : 'a) ty : var list -> 'a =
  fun allVars -> fold_ty' (fun acc ty -> fun (v::vs) -> mappend (f allVars v ty) (acc vs)) (fun _ -> base) ty allVars

(* Declarations *)
(* LEO : There used to be defineConstant stuff here. WHY? *)
(*
let defineTypedConstant s c typ =
  let id = fresh_name s in
  (* TODO: DoDischarge or NoDischarge? *)
   let v = Constrintern.interp_constr (Global.env())
      (Evd.from_env (Global.env())) e in
  (* Borrowed from CIW tutorial *)
 *)
                          
(* Declare an instance *)
let create_names_for_anon a =
  match a with 
  | CLocalAssum ([{CAst.v = n; loc}], x, y) ->
     begin match n with
           | Name x -> (x, a)
           | Anonymous -> let n = make_up_name () in
                          (n, CLocalAssum ([CAst.make ?loc:loc @@ Names.Name n], x, y))
     end
  | _ -> failwith "Non RawAssum in create_names"
    
let declare_class_instance ?(global=true) ?(priority=42) ~pstate instance_arguments instance_name instance_type instance_record =
  msg_debug (str "Declaring class instance..." ++ fnl ());
  msg_debug (str (Printf.sprintf "Total arguments: %d" (List.length instance_arguments)) ++ fnl ());
  let (vars,iargs) = List.split (List.map create_names_for_anon instance_arguments) in
  let instance_type_vars = instance_type vars in
  msg_debug (str "Calculated instance_type_vars" ++ fnl ());
  let instance_record_vars = instance_record vars in
  msg_debug (str "Calculated instance_record_vars" ++ fnl ());
  let cid, pstate = Classes.new_instance ~pstate ~global:global false
              ~program_mode:false (* TODO: true or false? *)
                               iargs
                       ((CAst.make @@ Name (Id.of_string instance_name), None)
                       , Decl_kinds.Explicit, instance_type_vars)
                       (Some (true, instance_record_vars)) (* TODO: true or false? *)
                       { Typeclasses.hint_priority = Some priority; hint_pattern = None }
  in
  msg_debug (str (Id.to_string cid) ++ fnl ());
  pstate

(* List Utils. Probably should move to a util file instead *)
let list_last l = List.nth l (List.length l - 1)
let list_init l = List.rev (List.tl (List.rev l))
let list_drop_every n l =
  let rec aux i = function
    | [] -> []
    | x::xs -> if i == n then aux 1 xs else x::aux (i+1) xs
  in aux 1 l

let rec take_last l acc =
  match l with
  | [x] -> (List.rev acc, x)
  | x :: l' -> take_last l' (x :: acc)

let rec list_insert_nth x l n = 
  match n, l with 
  | 0, _  
  | _, [] -> x :: l
  | _, h::t -> h :: list_insert_nth x t (n-1)
  

(* Leo: Where should these util functions live? *)
let sameTypeCtr c_ctr = function
  | TyCtr (ty_ctr', _) -> c_ctr = ty_ctr'
  | _ -> false

let isBaseBranch ty_ctr ty =
  fold_ty' (fun b ty' -> b && not (sameTypeCtr ty_ctr ty')) true ty<|MERGE_RESOLUTION|>--- conflicted
+++ resolved
@@ -83,13 +83,8 @@
 let gArg ?assumName:(an=hole) ?assumType:(at=hole) ?assumImplicit:(ai=false) ?assumGeneralized:(ag=false) _ =
   let n = match an with
     | { CAst.v = CRef (qid, _); loc } -> (loc,Name (qualid_basename qid))
-<<<<<<< HEAD
-    | { CAst.v = CHole (v,_,_); loc } -> (loc,Anonymous)
-    | a -> failwith "This expression should be a name" in
-=======
     | { CAst.v = CHole (_v,_,_); loc } -> (loc,Anonymous)
     | _a -> failwith "This expression should be a name" in
->>>>>>> 04a3828d
   CLocalAssum ( [CAst.make ?loc:(fst n) @@ snd n],
                   (if ag then Generalized (Implicit, false)
                    else if ai then Default Implicit else Default Explicit),
