--- conflicted
+++ resolved
@@ -401,9 +401,5 @@
                                                     end))
       (at level 200, x ident, P at level 200, c at level 200, right associativity)
      : type_scope.
-<<<<<<< HEAD
 *)
-End QcNotation.
-=======
-End QcNotation.
->>>>>>> 04a3828d
+End QcNotation.