(** * Tutorial for QuickChick *)

(** QuickChick is a clone of Haskell's QuickCheck, slightly on
    steroids.  This tutorial explores basic aspects of random
    property-based testing and details the majority of features of
    QuickChick. *)

(* begin hide *)
From QuickChick Require Import QuickChick.
Import QcDefaultNotation. Open Scope qc_scope.
Import GenLow GenHigh.
Set Warnings "-extraction-opaque-accessed,-extraction".

Require Import List ZArith.
Import ListNotations.

Require Import mathcomp.ssreflect.ssreflect.
From mathcomp Require Import seq ssreflect ssrbool ssrnat eqtype.

(* end hide *)

(** ** Introduction *)
     
(** It is not uncommon during a verification effort to spend many
    hours attempting to prove a slightly false theorem, only to result
    in frustration when the mistake is realized and one needs to start
    over. Other theorem provers have testing tools to quickly raise
    one's confidence before embarking on the body of the proof;
    Isabelle has its own QuickCheck clone, as well as Nitpick,
    Sledgehammer and a variety of other tools; ACL2 has gone a step
    further using random testing to facilitate its
    automation. QuickChick is meant to fill this void for Coq.

    Consider the following short function [remove] that takes a
    natural number [x] and a list of nats [l] and proceeds to remove
    [x] from the list. While one might be tempted to pose the question
    "Is there a bug in this definition?", such a question has little
    meaning without an explicit specification. Here, [removeP]
    requires that after removing [x] from [l], the resulting list does
    not contain any occurences of [x]. *)

Fixpoint remove (x : nat) (l : list nat) : list nat :=
  match l with
    | []   => []
    | h::t => if beq_nat h x then t else h :: remove x t
  end.

Definition removeP (x : nat) (l : list nat) := 
  (~~ (existsb (fun y => beq_nat y x) (remove x l))).

(** For this simple example, it is not hard to "spot" the bug by
    inspection. We will use QuickChick to find out what is wrong.

    QuickChick provides a toplevel command [QuickChick] that receives
    as input an executable property and attempts to falsify it. *)

QuickChick removeP.

(** Internally, the code is extracted to OCaml, compiled and ran to
obtain the output:
<<
    0

    [ 0, 0 ]

    Failed! After 17 tests and 12 shrinks
>>
    The output signifies that if we use an input where [x] is [0] and
    [l] is the two element list containing two zeros, then our
    property fails. Indeed, we can now identify that the [then] branch
    of [remove] fails to make a recursive call, which means that only
    one occurence of each element will be deleted. The last line of
    the output states that it took 17 tests to identify some fault
    inducing input and 12 shrinks to reduce it to a minimal
    counterexample.

    Before we begin to explain exactly how QuickChick magically comes
    up with this result, it is important to point out the first (and
    arguably most important) limitation of this tool: it requires an
    *executable* specification. QuickChick needs to be able to "run" a
    property and decide whether it is true or not; a definition like
    [remove_spec] can't be QuickChecked! *)

Definition remove_spec :=
  forall x l, ~ In x (remove x l).

(** QuickChick requires either a functional spec (like [removeP]) or a
    decidability procedure for an inductive spec. *)

(** ** Property Based Random Testing Ingredients 

    There are four basic ingredients in property based random testing:

    - An executable property, as discussed above
    - A printer, to report counterexamples found
    - A generator, to produce random inputs 
    - A shrinker, to reduce counterexamples.

    We will now review the latter three in order. *)

(** *** Printing 

    For printing, QuickChick uses a [Show] typeclass, like Haskell. *)

Print Show.
(**  ==> Record Show (A : Type) : Type 
            := Build_Show { show : A -> String.string }   *)

(** The [Show] typeclass contains a single function [show] from some
    type [A] to Coq's [string]. QuickChick provides default instances
    for [string]s (the identity function), [nat], [bool], [Z],
    etc. (via extraction to appropriate OCaml functions for
    efficiency), as well as some common compound datatypes: lists,
    pairs and options.

    Writing your own show instance is easy! Let's define a simple
    [Color] datatype. *)

Inductive Color := Red | Green | Blue | Yellow.

(** After ensuring we have opened the [string] scope, we can declare
    an instance of [Show Color] by encoding [show] as a simple pattern
    matching on colors. *)

Require Import String. Open Scope string.
Instance show_color : Show Color :=
  {| show c :=
       match c with
         | Red    => "Red"
         | Green  => "Green"
         | Blue   => "Blue"
         | Yellow => "Yellow"
       end
  |}.

Eval compute in (show Green).
(** ==> "Green" : string *)

(** While writing show instances is relatively straightforward, it can
    get tedious.  The QuickChick provides a lot of automation, which
    will be discussed at the end of this Tutorial. *)

(** *** Generators *)

(** **** The [G] Monad *)

(** The heart of property based random testing is the random
    generation of inputs.  In QuickChick, a generator for elements of
    some type [A] is a monadic object with type [G A]. The monad [G]
    serves as an abstraction over random seed plumbing. Consider
    writing a program that given a random seed generates many
    integers: one needs to use the given seed to produce an integer
    while at the same time obtain a new, altered seed to use for
    future draws. This [State]-monad like behavior is hidden behind
    [G].

    Standard monadic functions have the [Gen] suffix. *)

Check bindGen.
(** ==> bindGen : G ?A -> (?A -> G ?B) -> G ?B *) 

Check returnGen.
(** ==> returnGen : ?A -> G ?A *)

(** For those familiar with Haskell's monadic interface, QuickChick
    also provides variants of [liftM] (as [liftGen]) with arities 1 to
    5, [sequence] (as [sequenceGen]) and [foldM] (as [foldGen]). *)

(** **** Primitive generators *)

(** Primitive generators for booleans, natural numbers and integers
    are provided via extraction to OCaml. They can be accessed via the
    [choose] combinator.
 *)

Check choose.
(** ==> choose : Z * Z -> G Z *)

(** While here [choose] is monomorphised to [Z], it actually takes an
    interval of any type [A] that satisfies a [ChoosableFromInterval]
    typeclass (with default standard numeric instances) and produces
    an object of type [A] within that interval.

    We can see that in action using [Sample]. This is another toplevel
    command by QuickChick that runs a generator a number of times and
    prints whatever was generated in the form of a list. *)

Sample (choose(0, 10)).
(** ==> [ 1, 2, 1, 9, 8, 1, 3, 6, 2, 1, 8, 0, 1, 1, 3, 5, 4, 10, 4, 6 ] *)


(** **** Lists *)

(** Due to being the most commonly used compound datatype, lists have
    special combinators in Haskell's QuickCheck. The same is true in
    QuickChick; there are two combinators, [listOf] and [vectorOf]. *)

Check listOf.
(** ==> listOf : G ?A -> G (list ?A) *)

(** [listOf] takes as input a generator for elements of type [A] and returns a
    generator for lists of the same type. *)

Sample (listOf (choose (0,4))).
(** ==> [ [ 0, 3, 2, 0 ], 
         [ 1, 3, 4, 1, 0, 3, 0, 2, 2, 3, 2, 2, 2, 0, 4, 2, 3, 0, 1 ], 
         [ 3, 4, 3, 1, 2, 4, 4, 1, 0, 3, 4, 3, 2, 2, 4, 4, 1 ], 
         [ 0 ], 
         [ 4, 2, 3 ], 
         [ 3, 3, 4, 0, 1, 4, 3, 2, 4, 1 ], 
         [ 0, 4 ], 
         [  ], 
         [ 1, 0, 1, 3, 1 ], 
         [ 0, 0 ], 
         [ 1, 4 ], 
         [ 4, 3, 2, 0, 2, 2, 4, 0 ], 
         [ 1, 1, 0, 0, 1, 4 ], 
         [ 2, 0, 2, 1, 3, 3 ], 
         [ 4, 3, 3, 0, 1 ], 
         [ 3, 3, 3 ], 
         [ 3, 2, 4 ], 
         [ 1, 2 ], 
         [  ], 
         [  ] 
       ]
*)

(** The second combinator, [vectorOf], receives an additional numeric
    argument [n], the length of the list to be generated. *)

Check vectorOf.
(** ==> vectorOf : nat -> G ?A -> G (list ?A) *)

(** This raises a question: how does [listOf] decide how big of a list
    to generate? The answer is hidden inside the [G] monad.
  
    In addition to handling random seed plumbing, the [G] monad also
    provides a [Reader]-like environment with size information: a
    natural number [n] that nominally serves as the upper bound on the
    depth of the generated objects.  QuickChick progressively tries
    larger and larger values for [n], in order to explore larger and
    deeper part of the search space. Note that each generator can
    choose to interpret this input size however it wants and there is
    no guarantee that all generators comply to this standard - it is
    more of a "good practice" when writing one to respect this
    bound. *)

(** **** Custom Datatypes *)

(** Naturally, a lot of the time one needs to write generators involving
    user-defined datatypes. Let's revisit our color datatype; to generate a
    color, we only need to pick one of its four constructors, [Red], [Green],
    [Blue] and [Yellow]. This is done using [elements]. *)

Check elements.
(** ==> elements : ?A -> list ?A -> G ?A *)

(** This is the first place where the totality checker of Coq raises a
    design question. While Haskell's QuickCheck can simply fail
    raising an [error] whenever the input list is empty, Coq does not
    allow that behavior. Instead of increasing the burden to the user
    by requiring a proof that the list is not empty or by making the
    return type an option, QuickChick requires an additional element
    of type [A] as input to serve as a "default" object.  If the list
    is not empty, [elements] returns a generator that picks an element
    of that list; otherwise the generator always returns the default
    object.

    Moreover, QuickChick provides convenient notation to hide this
    default if it is apparent from the structure. *)

(*
Notation            Scope     
" 'elems' [ x ] " := elements x (cons x nil)
                      : qc_scope
                      (default interpretation)
" 'elems' [ x ; y ] " := elements x (cons x (cons y nil))
                      : qc_scope
                      (default interpretation)
" 'elems' [ x ; y ; .. ; z ] " := elements x
                                    (cons x (cons y .. (cons z nil) ..))
                      : qc_scope
                      (default interpretation)
" 'elems' ( x ;; l ) " := elements x (cons x l)
                      : qc_scope
                      (default interpretation)
*)

(** Armed with [elems], we can write the following simple [Color]
    generator. *)

Definition genColor : G Color :=
  elems [ Red ; Green ; Blue ; Yellow ].

Sample genColor.
(** ==> [ Blue, Red, Yellow, Red, Blue, Yellow, Yellow, Blue, Green, Red, Green,
         Blue, Blue, Red, Yellow, Blue, Red, Blue, Blue, Red ] *)

(** For more complicated ADTs, QuickChick provides more
    combinators. We will showcase them using everyone's favorite
    datatype: Trees!

    Our trees are standard binary trees; either [Leaf]s or [Node]s
    containing some payload of type [A] and two subtrees. *)

Inductive Tree A :=
| Leaf : Tree A
| Node : A -> Tree A -> Tree A -> Tree A.

Arguments Leaf {A}.
Arguments Node {A} _ _ _.

(** Before getting to generators for trees, we give a simple [Show]
    instance.  The rather inconvenient need for a local [let fix]
    declaration stems from the fact that Coq's typeclasses (unlike
    Haskell's) are not automatically recursive. *) 

Instance showTree {A} `{_ : Show A} : Show (Tree A) :=
  {| show := 
       let fix aux t :=
         match t with
           | Leaf => "Leaf"
           | Node x l r => "Node (" ++ show x ++ ") (" ++ aux l ++ ") (" ++ aux r ++ ")"
         end
       in aux
  |}.

(** The first combinator that actually combines different generators
    is [oneof]. *)

Check oneof.
(** ==> oneof : G ?A -> list (G ?A) -> G ?A *)

(** [oneof] takes a default generator and a list of generators, and
    picks one of the generators from the list uniformly at random, as
    long as the list is not empty.  Just like before, QuickChick
    introduces the notation [oneOf] to hide this default element.

    At this point, Coq's termination checker saves us from shooting
    ourselves in the foot. The "obvious" first generator that one
    might write is the following [genTree]: either generate a [Leaf]
    or a [Node] whose subtrees are generated recursively and whose
    payload is produced by a generator for elements of type [A].*)

(*
Fixpoint genTree {A} (g : G A) : G (Tree A) :=
  oneOf [ returnGen Leaf ;
          liftGen3 Node  g (genTree g) (genTree g) ].*)

(** Of course, this fixpoint will not pass Coq's termination
    check. Attempting to justify this fixpoint to oneself, one might
    say that at some point the random generation will pick a [Leaf] so
    it will eventually terminate. Sadly, in this case the expected
    size of the generated Tree is infinite...

    The solution is the standard "fuel" solution Coq users are so
    familiar with: we add an additional natural number [sz] as a
    parameter; when that parameter is [O] we only generate
    non-recursive branches, while we decrease this size in each
    recursive call. Thus, [sz] serves as a bound on the depth of the
    tree.

 *)

Fixpoint genTreeSized {A} (sz : nat) (g : G A) : G (Tree A) :=
  match sz with
    | O => returnGen Leaf
    | S sz' => oneOf [ returnGen Leaf ;
                       liftGen3  Node g (genTreeSized sz' g) (genTreeSized sz' g)
                     ]
  end.

Sample (genTreeSized 3 (choose(0,3))).
(** ==> [ Leaf,
         Leaf,
         Node (3) (Node (0) (Leaf) (Leaf)) (Node (2) (Leaf) (Node (3) (Leaf) (Leaf))),
         Leaf,
         Leaf,
         Leaf,
         Node (1) (Leaf) (Node (1) (Leaf) (Node (0) (Leaf) (Leaf))),
         Leaf,
         Node (3) (Leaf) (Leaf),
         Node (1) (Leaf) (Leaf),
         Leaf,
         Leaf,
         Node (0) (Leaf) (Node (0) (Leaf) (Node (2) (Leaf) (Leaf))),
         Node (0) (Node (2) (Node (3) (Leaf) (Leaf)) (Leaf)) (Leaf),
         Node (0) (Leaf) (Leaf),
         Leaf,
         Leaf,
         Leaf,
         Leaf,
         Leaf ]
*)

(** While this generator succesfully generated trees, just by
    observing [Sample] above there is a problem: [genTreeSized]
    produces way too many [Leaf]s! That is to be expected, 50% of the
    time we generate a [Leaf]. The solution is to skew the
    distribution towards [Node]s, using the most expressive QuickChick
    combinator, [frequency] and its associated default-lifting
    notation [freq].
 *)
Check frequency.
(** ==> frequency : G ?A -> seq (nat * G ?A) -> G ?A *)

(** [freq] takes a list of generators, each one tagged with a natural
    number that serves as the weight of that generator. In the
    following example, a [Leaf] will be generated 1 / (sz + 1) of the
    time, while a [Node] the remaining sz / (sz + 1) of the time.*)

Fixpoint genTreeSized' {A} (sz : nat) (g : G A) : G (Tree A) :=
  match sz with
    | O => returnGen Leaf 
    | S sz' => freq [ (1,  returnGen Leaf) ;
                      (sz, liftGen3  Node g (genTreeSized' sz' g) (genTreeSized' sz' g))
                    ]
  end.

Sample (genTreeSized' 3 (choose(0,3))).
(** ==> [ Node (3) (Node (1) (Node (3) (Leaf) (Leaf)) (Leaf)) (Node (0) (Leaf) (Node (3) (Leaf) (Leaf))),
         Leaf,
         Node (2) (Node (1) (Leaf) (Leaf)) (Leaf),
         Node (0) (Leaf) (Node (0) (Node (2) (Leaf) (Leaf)) (Node (0) (Leaf) (Leaf))),
         Node (1) (Node (2) (Leaf) (Node (0) (Leaf) (Leaf))) (Leaf),
         Node (0) (Node (0) (Leaf) (Node (3) (Leaf) (Leaf))) (Node (2) (Leaf) (Leaf)),
         Node (1) (Node (3) (Node (2) (Leaf) (Leaf)) (Node (3) (Leaf) (Leaf))) (Node (1) (Leaf) (Node (2) (Leaf) (Leaf))),
         Node (0) (Node (0) (Node (0) (Leaf) (Leaf)) (Node (1) (Leaf) (Leaf))) (Node (2) (Node (3) (Leaf) (Leaf)) (Node (0) (Leaf) (Leaf))),
         Node (2) (Node (2) (Leaf) (Leaf)) (Node (1) (Node (2) (Leaf) (Leaf)) (Node (2) (Leaf) (Leaf))),
         Node (2) (Node (3) (Node (2) (Leaf) (Leaf)) (Leaf)) (Node (0) (Node (2) (Leaf) (Leaf)) (Leaf)),
         Leaf,
         Node (2) (Node (3) (Node (3) (Leaf) (Leaf)) (Leaf)) (Leaf),
         Leaf,
         Node (1) (Leaf) (Leaf),
         Leaf,
         Node (1) (Node (2) (Leaf) (Node (3) (Leaf) (Leaf))) (Node (0) (Leaf) (Node (1) (Leaf) (Leaf))),
         Leaf,
         Node (3) (Node (0) (Node (0) (Leaf) (Leaf)) (Leaf)) (Node (0) (Leaf) (Node (2) (Leaf) (Leaf))),
         Node (2) (Node (2) (Node (0) (Leaf) (Leaf)) (Leaf)) (Node (1) (Leaf) (Node (2) (Leaf) (Leaf))),
         Leaf ]
 *)

(** To showcase this generator, we will use the notion of mirroring a
    tree: swapping its left and right subtrees recursively. *)
   
Fixpoint mirror {A : Type} (t : Tree A) : Tree A :=
  match t with
    | Leaf => Leaf
    | Node x l r => Node x (mirror r) (mirror l)
  end.

(** We also need a simple structural equality on trees *)
Fixpoint eq_tree (t1 t2 : Tree nat) : bool :=
  match t1, t2 with
    | Leaf, Leaf => true
    | Node x1 l1 r1, Node x2 l2 r2 =>
      beq_nat x1 x2 && eq_tree l1 l2 && eq_tree r1 r2
    | _, _ => false
  end.

(** One expects that [mirror] should be unipotent; mirroring a tree
    twice yields the original tree.  *)

Definition mirrorP (t : Tree nat) := eq_tree (mirror (mirror t)) t.

(** To test this assumption, we can use the [forAll] property
    combinator that receives a generator [g] for elements of type [A]
    and an executable property with argument [A] and tests the
    property on random inputs of [g]. *)

QuickChick (forAll (genTreeSized' 5 (choose (0,5))) mirrorP).

(** QuickChick quickly responds that this property passed 10000 tests,
    so we gain some confidence in its truth. But what would happend if
    we had the *wrong* property? *)

Definition faultyMirrorP (t : Tree nat) := eq_tree (mirror t) t.

QuickChick (forAll (genTreeSized' 5 (choose (0,5))) faultyMirrorP).
(** ==> Node (3) (Node (0) (Leaf) (Node (0) (Node (1) (Leaf) (Leaf)) (Leaf)))
(Node (5) (Node (0) (Node (1) (Leaf) (Node (4) (Leaf) (Leaf))) (Node (4) (Leaf)
(Node (0) (Leaf) (Leaf)))) (Node (5) (Node (4) (Node (0) (Leaf) (Leaf)) (Leaf))
(Node (3) (Leaf) (Leaf))))

*** Failed! After 1 tests and 0 shrinks
*)

(** The bug is found immediately and reported. However, is this counterexample
    really helpful? What is the important part of it? The reported bug is too
    big and noisy to identify the root cause of the problem. That is where
    shrinking comes in. *)

(** **** Shrinking *)

(** Shrinking, also known as delta debugging, is a greedy process by
    which we can find a smaller counterexample given a relatively
    large one. Given a shrinking function [s] of type [A -> list A]
    and a counterexample [x] of type [A] that is known to falsify some
    property [p], QuickChick (lazily) tries [p] on all members of [s
    x] until it finds another counterexample; then it repeats this
    process.

    This greedy algorithm can only work if all elements of [s x] are
    strictly "smaller" that [x] for all [x]. Most of the time, a
    shrinking function for some type only returns elements that are
    "one step" smaller. For example, consider the default shrinking
    function for lists provided by QuickChick. *)

Print shrinkList.
(** ==> shrinkList = 
     fix shrinkList (A : Type) (shr : A -> seq A) (l : seq A) {struct l} :
       seq (seq A) :=
       match l with
       | [::] => [::]
       | x :: xs =>
           ((xs :: List.map (fun xs' : seq A => x :: xs') (shrinkList A shr xs))%SEQ ++
            List.map (fun x' : A => (x' :: xs)%SEQ) (shr x))%list
       end
          : forall A : Type, (A -> seq A) -> seq A -> seq (seq A)
*)

(** An empty list can not be shrunk - there is no smaller list.  A
    cons cell can be shrunk in three ways: by returning the tail of
    the list, by shrinking the tail of the list and consing the head,
    or by shrinking the head and consing its tail. By induction, this
    process can generate all smaller lists.

    Writing a shrinking instance for trees is equally straightforward:
    we don't shrink [Leaf]s while for [Node]s we can return the left
    or right subtrees, shrink the payload or one of the subtrees.*)

Open Scope list.
Fixpoint shrinkTree {A} (s : A -> list A) (t : Tree A) : seq (Tree A) :=
  match t with
    | Leaf => []
    | Node x l r => [l] ++ [r] ++
                    map (fun x' => Node x' l r) (s x) ++
                    map (fun l' => Node x l' r) (shrinkTree s l) ++
                    map (fun r' => Node x l r') (shrinkTree s r)
  end.

(** Armed with [shrinkTree], we use the [forAllShrink] property
    combinator that takes an additional argument, a shrinker *)

QuickChick (forAllShrink (genTreeSized' 5 (choose (0,5))) (shrinkTree shrink) faultyMirrorP).

(** ==> Node (0) (Leaf) (Node (0) (Leaf) (Leaf))

*** Failed! After 1 tests and 8 shrinks *)

(** We now got a much simpler counterexample (in fact, this is one of
    the two minimal ones) and can tell that the real problem occurs
    when the subtrees of a [Node] are different. *)

(** **** Putting it all Together *)

(** QuickChick, just like QuickCheck, provides an [Arbitrary]
    typeclass parameterized over some type [A] with two objects:
    [arbitrary] and [shrink].

    The [arbitrary] object is a generator for elements of type [A]. If
    we were to encode an [Arbitrary] instance for trees we would like
    to use [genTreeSized']; however that generator takes an additional
    size argument.  The [G] monad will provide that argument through
    the combinator [sized].*)
    
Check sized.
(** ==> sized : (nat -> G ?A) -> G ?A *)

(** [sized] receives a function that given a number produces a
    generator, just like [genTreeSized'], and returns a generator that
    uses the size information inside the [G] monad.

    The [shrink] function is simply a shrinker like [shrinkTree]. *)

Instance genTree {A} `{Gen A} : GenSized (Tree A) := 
  {| arbitrarySized n := genTreeSized n arbitrary |}.

Instance shrTree {A} `{Shrink A} : Shrink (Tree A) := 
  {| shrink x := shrinkTree shrink x |}.

(** With this [Arbitrary] instance we can once again use the toplevel
    [QuickChick] command with just the property.  *)

QuickChick faultyMirrorP.

(** [QuickChick] internally calls the function [quickCheck] with type
    [forall prop. Checkable prop => prop -> Result]. But what _is_
    [Checkable]? It is easy to see how a boolean is [Checkable]; we
    can always tell if it is true or not and then return a [Result],
    [Success]/[Failure] as appropriate.
    
    To see how executable properties are [Checkable], consider a
    single argument function [p : A -> Bool] that returns a
    boolean. If we know that [A] has [Show] and [Arbitrary] instances,
    we can just call [forAllShrink] with [arbitrary] and
    [shrink]. Going a step further, the result type doesn't really
    need to be [Bool], it can be a [Checkable]! Thus, we can provide a
    [Checkable] instance for arbitrary functions.*)

Print testFun.

(** **** Collecting Statistics *)

(** Earlier in this tutorial we claimed that [genTreeSized] produced
    "too many" [Leaf]s. But how can we justify that? Just looking at
    the result of [Sample] gives us an idea that something is going
    wrong but just observing a handful of samples cannot realistically
    provide statistical guarantees. That is where [collect], another
    property combinator, comes in. In Haskell notation, [collect]
    would have the type [collect : Show A, Checkable prop => A -> prop
    -> prop]; it takes some value of type [A] that can be shown and a
<<<<<<< HEAD
    property, and returns the property itselft. Whenever the resulting
=======
    property, and returns the property itself. Whenever the resulting
>>>>>>> 8d96741b
    property is exercised, the [A] object is captured and statistics
    are collected.

    For example, consider a [size] function on [Tree]s.
 *)

Fixpoint size {A} (t : Tree A) : nat :=
  match t with
    | Leaf => O
    | Node _ l r => 1 + size l + size r
  end.

(** If we were to write a dummy property to check our generators and
    measure the size of generated trees, we could use [treeProp]
    below. *)

Definition treeProp (g : nat -> G nat -> G (Tree nat)) n :=
  forAll (g n (choose (0,n))) (fun t => 
  collect (size t) true).

QuickChick (treeProp genTreeSized  5).

(** ==> 
4947 : 0
1258 : 1
673 : 2
464 : 6
427 : 5
393 : 3
361 : 7
302 : 4
296 : 8
220 : 9
181 : 10
127 : 11
104 : 12
83 : 13
64 : 14
32 : 15
25 : 16
16 : 17
13 : 18
6 : 19
5 : 20
2 : 21
1 : 23
+++ OK, passed 10000 tests

We see that 62.5% of the tests are either [Leaf]s or empty [Nodes], while too
few tests have larger sizes. Compare that with [genTreeSized'] below.  *)

QuickChick (treeProp genTreeSized' 5).
(** ==> 
1624 : 0
571 : 10
564 : 12
562 : 11
559 : 9
545 : 8
539 : 14
534 : 13
487 : 7
487 : 15
437 : 16
413 : 6
390 : 17
337 : 5
334 : 1
332 : 18
286 : 19
185 : 4
179 : 20
179 : 2
138 : 21
132 : 3
87 : 22
62 : 23
19 : 24
10 : 25
6 : 26
2 : 27
+++ OK, passed 10000 tests

A lot fewer terms have small sizes, allowing us to explore larger terms*)

(** ** Avoiding Work  :) *)

(** While a lot of time putting a bit of time and effort in a
    generator and a shrinker, the examples shown here are fairly
    straightforward. After writing a couple of [Show] and [Arbitrary]
    instances, it can get tedious and boring. That is precisely why
    [QuickChick] provides some automation in deriving such instances
    for _plain_ datatypes automatically. *)

Derive Arbitrary for Tree.
(* genSTree is defined *)
(* shrTree0 is defined *)
Print genSTree.
Print shrTree0.

Derive Show for Tree.
(* showTree0 is defined *)
Print showTree0.
<|MERGE_RESOLUTION|>--- conflicted
+++ resolved
@@ -610,11 +610,7 @@
     property combinator, comes in. In Haskell notation, [collect]
     would have the type [collect : Show A, Checkable prop => A -> prop
     -> prop]; it takes some value of type [A] that can be shown and a
-<<<<<<< HEAD
-    property, and returns the property itselft. Whenever the resulting
-=======
     property, and returns the property itself. Whenever the resulting
->>>>>>> 8d96741b
     property is exercised, the [A] object is captured and statistics
     are collected.
 
