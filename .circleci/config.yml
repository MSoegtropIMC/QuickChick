version: 2.1

defaults: &defaults
  environment:
    OPAMJOBS: 2
    OPAMVERBOSE: 1
    OPAMYES: true
    TERM: xterm
  steps:
  - startup
  - build

commands:
  startup:
    steps:
    - checkout
    - run:
        name: Configure environment
        command: echo . ~/.profile >> $BASH_ENV
  build:
    steps:
    - run:
        name: Install dependencies
        command: opam install --deps-only .
    - run:
        name: List installed packages
        command: opam list
    - run:
        name: Building QuickChick
        command: opam install .
    - run:
        name: Unit testing
        working_directory: test
        command: make -j`nproc`
    - run:
        name: Testing IFC
        working_directory: examples/ifc-basic
        command: make -j`nproc`
    - run:
        name: Testing Red-black tree
        working_directory: examples/RedBlack
        command: make -j`nproc`
    - run:
        name: Testing STLC
        working_directory: examples/stlc
        command: make -j`nproc`
    - run:
        name: Testing Multifile Mutation
        working_directory: examples/multifile-mutation
        command: make -j`nproc` test
    - run:
        name: Testing C Mutation
        working_directory: examples/c-mutation
<<<<<<< HEAD
        command: make test
    - run:
        name: Testing -N option
        working_directory: examples/c-mutation
        command: make lesstest
    - run:
        name: Testing Python I/O
        working_directory: examples/python-io
        command: make lesstest
    - run:
        name: Removing QuickChick
        command: opam remove .
=======
        command: make -j`nproc` test
>>>>>>> 52b01b01
jobs:
  ocaml 4_05:
    <<: *defaults
    docker:
    - image: coqorg/coq:8.8
  ocaml 4_09:
    <<: *defaults
    docker:
    - image: coqorg/coq:8.8-ocaml-4.09.0-flambda

workflows:
  version: 2
  build:
    jobs:
    - ocaml 4_05
    - ocaml 4_09<|MERGE_RESOLUTION|>--- conflicted
+++ resolved
@@ -51,22 +51,14 @@
     - run:
         name: Testing C Mutation
         working_directory: examples/c-mutation
-<<<<<<< HEAD
-        command: make test
-    - run:
-        name: Testing -N option
-        working_directory: examples/c-mutation
-        command: make lesstest
+        command: make -j`nproc` lesstest
     - run:
         name: Testing Python I/O
         working_directory: examples/python-io
-        command: make lesstest
+        command: make -j`nproc` lesstest
     - run:
         name: Removing QuickChick
         command: opam remove .
-=======
-        command: make -j`nproc` test
->>>>>>> 52b01b01
 jobs:
   ocaml 4_05:
     <<: *defaults
