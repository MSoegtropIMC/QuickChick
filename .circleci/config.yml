--- conflicted
+++ resolved
@@ -6,14 +6,9 @@
     OPAMVERBOSE: 1
     OPAMYES: true
     TERM: xterm
-<<<<<<< HEAD
-  docker:
-  - image: coqorg/coq:8.9
-=======
   steps:
   - startup
   - build
->>>>>>> 5109e76c
 
 commands:
   startup:
@@ -72,11 +67,11 @@
   ocaml 4_05:
     <<: *defaults
     docker:
-    - image: coqorg/coq:8.8
+    - image: coqorg/coq:8.9
   ocaml 4_09:
     <<: *defaults
     docker:
-    - image: coqorg/coq:8.8-ocaml-4.09.0-flambda
+    - image: coqorg/coq:8.9-ocaml-4.09.0-flambda
 
 workflows:
   version: 2
