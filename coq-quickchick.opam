opam-version: "2.0"
version: "8.10.dev"
maintainer: "llamp@seas.upenn.edu"
synopsis: "Randomized Property-Based Testing Plugin for Coq"

homepage: "https://github.com/QuickChick/QuickChick"
dev-repo: "git+https://github.com/QuickChick/QuickChick.git"
bug-reports: "https://github.com/QuickChick/QuickChick/issues"
license: "MIT"

build: [ make "-j%{jobs}%" ]
install: [
  [make "-j%{jobs}%" "install" ]
  [make "-j%{jobs}%" "tests"] {with-test}
]
depends: [
<<<<<<< HEAD
  "coq" {= "dev"}
=======
  "coq" {>= "8.10" < "8.11~"}
>>>>>>> c7e19cbc
  "coq-ext-lib"
  "coq-mathcomp-ssreflect"
  "ocamlbuild"
  "ocamlfind"
  "menhir" {build}
  "coq-simple-io"
]

authors: [
  "Leonidas Lampropoulos <>"
  "Zoe Paraskevopoulou <>"
  "Maxime Denes <>"
  "Catalin Hritcu <>"
  "Benjamin Pierce <>"
  "Li-yao Xia <>"
  "Arthur Azevedo de Amorim <>"
  "Yishuai Li <>"
  "Antal Spector-Zabusky <>"
]

tags: [
  "keyword:extraction"
  "category:Miscellaneous/Coq Extensions"
  "logpath:QuickChick"
]<|MERGE_RESOLUTION|>--- conflicted
+++ resolved
@@ -1,5 +1,5 @@
 opam-version: "2.0"
-version: "8.10.dev"
+version: "8.11.dev"
 maintainer: "llamp@seas.upenn.edu"
 synopsis: "Randomized Property-Based Testing Plugin for Coq"
 
@@ -14,11 +14,7 @@
   [make "-j%{jobs}%" "tests"] {with-test}
 ]
 depends: [
-<<<<<<< HEAD
-  "coq" {= "dev"}
-=======
-  "coq" {>= "8.10" < "8.11~"}
->>>>>>> c7e19cbc
+  "coq" {>= "8.11" < "8.12~"}
   "coq-ext-lib"
   "coq-mathcomp-ssreflect"
   "ocamlbuild"
