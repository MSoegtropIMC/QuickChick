--- conflicted
+++ resolved
@@ -14,12 +14,8 @@
   [make "-j" jobs "tests"] {with-test}
 ]
 depends: [
-<<<<<<< HEAD
+  "ocaml" {>= "4.07"}
   "coq" {= "dev"}
-=======
-  "ocaml" {>= "4.07"}
-  "coq" {>= "8.11" < "8.12~"}
->>>>>>> 5af5720c
   "coq-ext-lib"
   "coq-mathcomp-ssreflect"
   "ocamlbuild"
