--- conflicted
+++ resolved
@@ -13,13 +13,8 @@
 depends: [
   "ocaml"                   { >= "4.05.0" }
   "dune"                    { >= "1.9.0"  }
-<<<<<<< HEAD
-  "menhir"
+  "menhir"                  {     build   }
   "coq"                     {  = "dev"    }
-=======
-  "menhir"                  {     build   }
-  "coq"                     { >= "8.10" < "8.11~" }
->>>>>>> 1d00ecf6
   "coq-ext-lib"
   "coq-mathcomp-ssreflect"
   "coq-simple-io"           {  = "dev"    }
